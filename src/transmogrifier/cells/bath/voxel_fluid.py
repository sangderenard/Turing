# voxel_fluid.py
# -*- coding: utf-8 -*-
"""
Voxel (grid/MAC) fluid simulator for the Bath engine.

Features
--------
- Incompressible Navier–Stokes on a staggered (MAC) grid
- Semi-Lagrangian advection for velocities and scalars
- Pressure projection via Conjugate Gradient (7-point Poisson)
- Optional viscosity: implicit Helmholtz solve per component
- Boussinesq buoyancy from temperature T and salinity S
- Scalar diffusion (explicit or unconditionally stable implicit option)
- Solid walls: no-slip or free-slip; arbitrary interior solid masks
- NumPy-only, deterministic, with careful memory usage
- Sampling hooks for coupling (pressure/velocity/T/S at points)
- Source hooks to inject scalar/momentum locally

Units
-----
MKS: meters, kilograms, seconds. Gravity along +y by default is negative.

References (informal)
---------------------
- Chorin (1968/69) fractional step method
- Stam (1999) "Stable Fluids" (semi-Lagrangian advection)
- Bridson (2015) "Fluid Simulation for Computer Graphics" (MAC details)
- Fedkiw et al. (2001) for practical pressure projection boundaries

License
-------
MIT
"""

from __future__ import annotations
from dataclasses import dataclass
from typing import Tuple, Dict, Optional

import numpy as np
import warnings


@dataclass
class VoxelFluidParams:
    # Grid & physics
    nx: int
    ny: int
    nz: int
    dx: float = 0.02                 # cell size (m)
    rho0: float = 1000.0             # reference density (kg/m^3)
    nu: float = 1.0e-6               # kinematic viscosity (m^2/s)
    gravity: Tuple[float, float, float] = (0.0, -9.81, 0.0)

    # Boussinesq buoyancy
    T0: float = 293.15               # K
    beta_T: float = 2.07e-4          # 1/K
    S0: float = 0.0                  # kg/kg
    beta_S: float = 7.6e-4           # 1

    # Diffusion
    thermal_diffusivity: float = 1.4e-7   # m^2/s
    solute_diffusivity: float = 1.0e-9    # m^2/s

    # Time stepping
    cfl: float = 0.5
    max_dt: float = 1e-3
    pressure_tol: float = 1e-6
    pressure_maxiter: int = 800
    visc_tol: float = 1e-6
    visc_maxiter: int = 200

    # Boundaries
    boundary: str = "no-slip"  # "no-slip" or "free-slip"


class VoxelMACFluid:
    """
    Incompressible Navier–Stokes solver on a MAC grid.

    Staggering:
      - u: (nx+1, ny,   nz  ) at faces normal to x
      - v: (nx,   ny+1, nz  ) at faces normal to y
      - w: (nx,   ny,   nz+1) at faces normal to z
      - p, T, S: (nx, ny, nz) at cell centers

    Coordinate frame:
      Cells are laid out from origin (0,0,0) with spacing dx.
      The center of cell (i,j,k) is at ((i+0.5)dx, (j+0.5)dx, (k+0.5)dx).
    """
    def __init__(self, params: VoxelFluidParams):
        p = params
        self.p = p
        nx, ny, nz = p.nx, p.ny, p.nz
        self.nx, self.ny, self.nz = nx, ny, nz
        self.dx = float(p.dx)
        self.inv_dx = 1.0 / self.dx

        # Staggered velocities
        self.u = np.zeros((nx+1, ny, nz), dtype=np.float64)
        self.v = np.zeros((nx, ny+1, nz), dtype=np.float64)
        self.w = np.zeros((nx, ny, nz+1), dtype=np.float64)

        # Pressure & scalars
        self.pr = np.zeros((nx, ny, nz), dtype=np.float64)
        self.T  = np.full((nx, ny, nz), p.T0, dtype=np.float64)
        self.S  = np.zeros((nx, ny, nz), dtype=np.float64)

        # Solid masks (False = fluid, True = solid). Cell-centered and derived face masks.
        self.solid = np.zeros((nx, ny, nz), dtype=bool)
        self._update_face_solids()

        # Cached gravity and buoyancy
        self.g = np.array(p.gravity, dtype=np.float64)

    # ---------------------------------------------------------------------
    # Public API
    # ---------------------------------------------------------------------
    def set_solid_mask(self, solid_cc: np.ndarray) -> None:
        """Set cell-centered solid mask; updates face masks accordingly."""
        assert solid_cc.shape == (self.nx, self.ny, self.nz)
        self.solid = solid_cc.astype(bool)
        self._update_face_solids()

    def add_scalar_sources(self, centers_world: np.ndarray, dT: np.ndarray, dS: np.ndarray, radius: float) -> None:
        """
        Add temperature/salinity sources around world-space centers within spherical radius
        using trilinear weights (normalized). dT, dS per source (K and mass fraction).
        """
        assert centers_world.shape[0] == dT.shape[0] == dS.shape[0]
        # convert to grid indices (float) at cell centers
        cx = centers_world / self.dx - 0.5
        rad = max(radius / self.dx, 1e-6)

        for i in range(cx.shape[0]):
            c = cx[i]
            # compute bounding box in index space
            lo = np.maximum(np.floor(c - rad).astype(int), 0)
            hi = np.minimum(np.ceil (c + rad).astype(int), [self.nx-1, self.ny-1, self.nz-1])
            if np.any(hi < lo):
                continue
            ii = np.arange(lo[0], hi[0]+1)
            jj = np.arange(lo[1], hi[1]+1)
            kk = np.arange(lo[2], hi[2]+1)
            I, J, K = np.meshgrid(ii, jj, kk, indexing='ij')
            P = np.stack([I, J, K], axis=-1).reshape(-1,3).astype(np.float64)
            # center positions
            pos = (P + 0.5) * self.dx
            # distance in world space
            r = np.linalg.norm(pos - centers_world[i][None,:], axis=1)
            w = np.maximum(0.0, 1.0 - (r / max(radius, 1e-12)))  # cone kernel
            if w.sum() <= 0:
                continue
            w = w / w.sum()
            self.T[I, J, K] += (dT[i] * w).reshape(I.shape)
            self.S[I, J, K] = np.clip(self.S[I, J, K] + (dS[i] * w).reshape(I.shape), 0.0, 1.0)

    def add_momentum_sources(self, centers_world: np.ndarray, force_world: np.ndarray, radius: float) -> None:
        """Distribute body force density (N/m^3) to velocities via face weights; crude but useful for jets."""
        assert centers_world.shape == force_world.shape
        f = force_world
        # sample onto u-faces, v-faces, w-faces
        self._accumulate_face_forces(self.u, centers_world, f[:,0], radius, axis=0)
        self._accumulate_face_forces(self.v, centers_world, f[:,1], radius, axis=1)
        self._accumulate_face_forces(self.w, centers_world, f[:,2], radius, axis=2)

    def step(self, dt: float, substeps: int = 1) -> None:
        """Advance by dt seconds with stability-capped substeps."""
        dt_target = dt / max(1, int(substeps))
        remaining = dt
        while remaining > 1e-12:
            dt_s = min(self._stable_dt(), dt_target, self.p.max_dt, remaining)
            self._substep(dt_s)
            remaining -= dt_s

    def sample_at(self, points_world: np.ndarray) -> Dict[str, np.ndarray]:
        """Sample velocity, pressure, T, S at world points; returns dict of arrays."""
        v = self._sample_velocity(points_world)
        p = self._sample_scalar_cc(self.pr, points_world)
        T = self._sample_scalar_cc(self.T, points_world)
        S = self._sample_scalar_cc(self.S, points_world)
        return {"v": v, "P": p, "T": T, "S": S}

    # ---------------------------------------------------------------------
    # Core substep
    # ---------------------------------------------------------------------
    def _substep(self, dt: float) -> None:
        # 1) Add body forces (gravity + buoyancy) to face velocities
        self._add_body_forces(dt)

        # 2) Viscosity (implicit Helmholtz) if nu>0
        if self.p.nu > 0.0:
            self._viscosity_implicit(dt)

        # 3) Advect velocities (semi-Lagrangian, MAC-consistent)
        u0 = self.u.copy(); v0 = self.v.copy(); w0 = self.w.copy()
        self._advect_velocity(dt, u0, v0, w0)

        # Enforce face boundary velocities (no-slip/free-slip + interior solids)
        self._apply_velocity_boundaries()

        # 4) Pressure projection to enforce div-free (∇·v = 0)
        self._project(dt)

        # 5) Advect scalars and diffuse
        T0 = self.T.copy(); S0 = self.S.copy()
        self.T = self._advect_scalar_cc(T0, dt)
        self.S = self._advect_scalar_cc(S0, dt)
<<<<<<< HEAD
        self._clip_salinity("after advection")
        self._diffuse_scalars(dt)
        self._clip_salinity("after diffusion")
=======
        self.S = np.clip(self.S, 0.0, 1.0)
        self._diffuse_scalars(dt)
        self.S = np.clip(self.S, 0.0, 1.0)
>>>>>>> 47493db6

    # ---------------------------------------------------------------------
    # Forces
    # ---------------------------------------------------------------------
    def _add_body_forces(self, dt: float) -> None:
        # constant gravity plus buoyancy: g + ( -β_T ΔT - β_S ΔS ) * g
        p = self.p
        fx, fy, fz = self.g

        # constant gravity on non-solid faces
        if fx != 0.0:
            self.u[~self.solid_u] += dt * fx
        if fy != 0.0:
            self.v[~self.solid_v] += dt * fy
        if fz != 0.0:
            self.w[~self.solid_w] += dt * fz

        # buoyancy term from temperature and salinity differences
        if fx != 0.0 or fy != 0.0 or fz != 0.0:
            dT = self.T - p.T0
            dS = self.S - p.S0
            buoy = -(p.beta_T * dT + p.beta_S * dS)

            if fx != 0.0:
                bu = 0.5 * (
                    self._pad_x(buoy, left=True, expand=True)
                    + self._pad_x(buoy, left=False, expand=True)
                )
                self.u[~self.solid_u] += dt * fx * bu[~self.solid_u]
            if fy != 0.0:
                bv = 0.5 * (
                    self._pad_y(buoy, left=True, expand=True)
                    + self._pad_y(buoy, left=False, expand=True)
                )
                self.v[~self.solid_v] += dt * fy * bv[~self.solid_v]
            if fz != 0.0:
                bw = 0.5 * (
                    self._pad_z(buoy, left=True, expand=True)
                    + self._pad_z(buoy, left=False, expand=True)
                )
                self.w[~self.solid_w] += dt * fz * bw[~self.solid_w]

    # ---------------------------------------------------------------------
    # Viscosity (implicit Helmholtz) : (I - ν dt ∇²) u^{n+1} = u*
    # ---------------------------------------------------------------------
    def _viscosity_implicit(self, dt: float) -> None:
        a = self.p.nu * dt
        if a <= 0: return
        # Solve for each component on its staggered grid with CG
        self.u = self._cg_helmholtz_face(self.u, a, axis=0, tol=self.p.visc_tol, maxiter=self.p.visc_maxiter)
        self.v = self._cg_helmholtz_face(self.v, a, axis=1, tol=self.p.visc_tol, maxiter=self.p.visc_maxiter)
        self.w = self._cg_helmholtz_face(self.w, a, axis=2, tol=self.p.visc_tol, maxiter=self.p.visc_maxiter)

    # ---------------------------------------------------------------------
    # Advection
    # ---------------------------------------------------------------------
    def _advect_velocity(self, dt: float, u0, v0, w0) -> None:
        # Advect each face component by tracing from face centers using full velocity
        # and resampling the SAME component from (u0,v0,w0) with stagger-aware interpolation.
        self.u = self._advect_component_face(u0, u0, v0, w0, dt, axis=0)
        self.v = self._advect_component_face(v0, u0, v0, w0, dt, axis=1)
        self.w = self._advect_component_face(w0, u0, v0, w0, dt, axis=2)

    def _advect_scalar_cc(self, F: np.ndarray, dt: float) -> np.ndarray:
        # Backtrace from cell centers
        nx, ny, nz = self.nx, self.ny, self.nz
        dx = self.dx
        # world positions of cell centers
        I, J, K = np.meshgrid(np.arange(nx), np.arange(ny), np.arange(nz), indexing='ij')
        Xc = (np.stack([I+0.5, J+0.5, K+0.5], axis=-1) * dx).reshape(-1, 3)
        # velocities at these positions
        Vc = self._sample_velocity(Xc)
        Xb = Xc - dt * Vc
        Fb = self._sample_scalar_cc(F, Xb)
        return Fb.reshape(nx, ny, nz)

    # ---------------------------------------------------------------------
    # Pressure projection
    # ---------------------------------------------------------------------
    def _project(self, dt: float) -> None:
        dx = self.dx; inv_dx = self.inv_dx
        nx, ny, nz = self.nx, self.ny, self.nz
        rho = self.p.rho0

        # compute divergence at cell centers from face velocities
        div = np.zeros((nx, ny, nz), dtype=np.float64)
        div += (self.u[1:,:,:] - self.u[:-1,:,:]) * inv_dx
        div += (self.v[:,1:,:] - self.v[:,:-1,:]) * inv_dx
        div += (self.w[:,:,1:] - self.w[:,:,:-1]) * inv_dx

        # zero divergence in solid cells (they don't enforce fluid incompressibility)
        div[self.solid] = 0.0

        # Solve Poisson: ∇² p = (ρ/dt) div with Neumann at walls, Dirichlet inside solids
        b = (rho / max(dt, 1e-12)) * div
        fluid_cells = ~self.solid
        if np.any(fluid_cells):
            b_mean = float(b[fluid_cells].mean())
            b -= b_mean
        pr = self._cg_poisson_cc_rhs(b, self.solid, tol=self.p.pressure_tol, maxiter=self.p.pressure_maxiter)

        self.pr = pr

        # Subtract pressure gradient from face velocities (skip solid faces)
        gradx = (pr[1:,:,:] - pr[:-1,:,:]) * inv_dx
        grady = (pr[:,1:,:] - pr[:,:-1,:]) * inv_dx
        gradz = (pr[:,:,1:] - pr[:,:,:-1]) * inv_dx

        # Fluid faces: zero in/out of solids
        fluid_u = ~(self.solid[:-1,:,:] | self.solid[1:,:,:])
        fluid_v = ~(self.solid[:, :-1,:] | self.solid[:, 1:,:])
        fluid_w = ~(self.solid[:, :, :-1] | self.solid[:, :, 1:])

        self.u[1:-1,:,:][fluid_u[1:-1,:,:]] -= (dt / rho) * gradx[1:-1,:,:][fluid_u[1:-1,:,:]]
        self.v[:,1:-1,:][fluid_v[:,1:-1,:]]  -= (dt / rho) * grady[:,1:-1,:][fluid_v[:,1:-1,:]]
        self.w[:,:,1:-1][fluid_w[:,:,1:-1]]  -= (dt / rho) * gradz[:,:,1:-1][fluid_w[:,:,1:-1]]

        # Enforce boundary velocities again after projection
        self._apply_velocity_boundaries()

    # ---------------------------------------------------------------------
    # Scalar diffusion
    # ---------------------------------------------------------------------
    def _diffuse_scalars(self, dt: float) -> None:
        kT = self.p.thermal_diffusivity
        kS = self.p.solute_diffusivity
        if kT <= 0.0 and kS <= 0.0:
            return
        # explicit diffusion (stable if dt <= dx^2/(2*d)), otherwise substep because step() already caps dt
        if kT > 0.0:
            self.T = self._diffuse_cc_explicit(self.T, kT, dt)
        if kS > 0.0:
            self.S = self._diffuse_cc_explicit(self.S, kS, dt)

    def _clip_salinity(self, stage: str) -> None:
        clipped = np.clip(self.S, 0.0, 1.0)
        if not np.array_equal(clipped, self.S):
            warnings.warn(f"Salinity outside [0,1] {stage}; clipping", RuntimeWarning)
        self.S = clipped

    # ---------------------------------------------------------------------
    # Boundaries & masks
    # ---------------------------------------------------------------------
    def _update_face_solids(self) -> None:
        s = self.solid
        self.solid_u = np.zeros((self.nx+1, self.ny, self.nz), dtype=bool)
        self.solid_v = np.zeros((self.nx, self.ny+1, self.nz), dtype=bool)
        self.solid_w = np.zeros((self.nx, self.ny, self.nz+1), dtype=bool)
        # face is solid if either adjacent cell is solid
        self.solid_u[1:-1,:,:] = s[:-1,:,:] | s[1:,:,:]
        self.solid_u[0,:,:] = True; self.solid_u[-1,:,:] = True
        self.solid_v[:,1:-1,:] = s[:, :-1,:] | s[:, 1:,:]
        self.solid_v[:,0,:] = True; self.solid_v[:,-1,:] = True
        self.solid_w[:,:,1:-1] = s[:, :, :-1] | s[:, :, 1:]
        self.solid_w[:,:,0] = True; self.solid_w[:,:,-1] = True

    def _apply_velocity_boundaries(self) -> None:
        mode = self.p.boundary
        if mode == "no-slip":
            # zero-out all solid faces
            self.u[self.solid_u] = 0.0
            self.v[self.solid_v] = 0.0
            self.w[self.solid_w] = 0.0
        elif mode == "free-slip":
            # zero normal velocity only (already face-normal), leave tangential untouched
            self.u[self.solid_u] = 0.0
            self.v[self.solid_v] = 0.0
            self.w[self.solid_w] = 0.0
        else:
            raise ValueError("Unknown boundary mode")

    # ---------------------------------------------------------------------
    # Sampling & interpolation
    # ---------------------------------------------------------------------
    def _sample_velocity(self, Xw: np.ndarray) -> np.ndarray:
        """Sample the MAC velocity at world points Xw (N,3)."""
        u = self._sample_face(self.u, Xw, axis=0)
        v = self._sample_face(self.v, Xw, axis=1)
        w = self._sample_face(self.w, Xw, axis=2)
        return np.stack([u, v, w], axis=-1)

    def _sample_velocity_from(
        self, u: np.ndarray, v: np.ndarray, w: np.ndarray, Xw: np.ndarray
    ) -> np.ndarray:
        """Sample the provided MAC velocity (u, v, w) at world points Xw (N,3)."""
        us = self._sample_face(u, Xw, axis=0)
        vs = self._sample_face(v, Xw, axis=1)
        ws = self._sample_face(w, Xw, axis=2)
        return np.stack([us, vs, ws], axis=-1)

    def _sample_scalar_cc(self, F: np.ndarray, Xw: np.ndarray) -> np.ndarray:
        """Trilinear interpolation of a cell-centered scalar field at world points."""
        dx = self.dx
        # convert to index space of centers
        X = Xw / dx - 0.5
        return self._trilinear_cc(F, X)

    def _sample_face(self, F: np.ndarray, Xw: np.ndarray, axis: int) -> np.ndarray:
        """Sample a face-centered component (u/v/w) at world points (stagger-aware)."""
        dx = self.dx
        X = Xw / dx  # index space
        if axis == 0:   # u at (i, j+1/2, k+1/2)
            X[:,1] -= 0.5; X[:,2] -= 0.5
            return self._trilinear_face(F, X, axis=0)
        elif axis == 1: # v at (i+1/2, j, k+1/2)
            X[:,0] -= 0.5; X[:,2] -= 0.5
            return self._trilinear_face(F, X, axis=1)
        else:           # w at (i+1/2, j+1/2, k)
            X[:,0] -= 0.5; X[:,1] -= 0.5
            return self._trilinear_face(F, X, axis=2)

    # Trilinear helpers ---------------------------------------------------
    def _trilinear_cc(self, F: np.ndarray, X: np.ndarray) -> np.ndarray:
        """Trilinear interpolation on cell centers with index coords X."""
        nx, ny, nz = F.shape
        x = np.clip(X[:,0], 0.0, nx-1.001)
        y = np.clip(X[:,1], 0.0, ny-1.001)
        z = np.clip(X[:,2], 0.0, nz-1.001)
        i0 = np.floor(x).astype(int); j0 = np.floor(y).astype(int); k0 = np.floor(z).astype(int)
        i1 = np.minimum(i0+1, nx-1); j1 = np.minimum(j0+1, ny-1); k1 = np.minimum(k0+1, nz-1)
        tx = x - i0; ty = y - j0; tz = z - k0
        # gather corners
        c000 = F[i0, j0, k0]; c100 = F[i1, j0, k0]
        c010 = F[i0, j1, k0]; c110 = F[i1, j1, k0]
        c001 = F[i0, j0, k1]; c101 = F[i1, j0, k1]
        c011 = F[i0, j1, k1]; c111 = F[i1, j1, k1]
        c00 = c000*(1-tx) + c100*tx
        c01 = c001*(1-tx) + c101*tx
        c10 = c010*(1-tx) + c110*tx
        c11 = c011*(1-tx) + c111*tx
        c0 = c00*(1-ty) + c10*ty
        c1 = c01*(1-ty) + c11*ty
        return c0*(1-tz) + c1*tz

    def _trilinear_face(self, F: np.ndarray, X: np.ndarray, axis: int) -> np.ndarray:
        """Trilinear interpolation on a face grid (u/v/w)."""
        nx, ny, nz = F.shape
        x = np.clip(X[:,0], 0.0, nx-1.001)
        y = np.clip(X[:,1], 0.0, ny-1.001)
        z = np.clip(X[:,2], 0.0, nz-1.001)
        i0 = np.floor(x).astype(int); j0 = np.floor(y).astype(int); k0 = np.floor(z).astype(int)
        i1 = np.minimum(i0+1, nx-1); j1 = np.minimum(j0+1, ny-1); k1 = np.minimum(k0+1, nz-1)
        tx = x - i0; ty = y - j0; tz = z - k0
        # gather corners
        c000 = F[i0, j0, k0]; c100 = F[i1, j0, k0]
        c010 = F[i0, j1, k0]; c110 = F[i1, j1, k0]
        c001 = F[i0, j0, k1]; c101 = F[i1, j0, k1]
        c011 = F[i0, j1, k1]; c111 = F[i1, j1, k1]
        c00 = c000*(1-tx) + c100*tx
        c01 = c001*(1-tx) + c101*tx
        c10 = c010*(1-tx) + c110*tx
        c11 = c011*(1-tx) + c111*tx
        c0 = c00*(1-ty) + c10*ty
        c1 = c01*(1-ty) + c11*ty
        return c0*(1-tz) + c1*tz

    # ---------------------------------------------------------------------
    # Semi-Lagrangian advection of face components
    # ---------------------------------------------------------------------
    def _advect_component_face(self, Fcomp, u0, v0, w0, dt: float, axis: int):
        dx = self.dx
        if axis == 0:
            nx, ny, nz = self.nx+1, self.ny, self.nz
            # face centers positions
            I, J, K = np.meshgrid(np.arange(nx), np.arange(ny), np.arange(nz), indexing='ij')
            X = np.stack([I, J+0.5, K+0.5], axis=-1).reshape(-1,3) * dx
        elif axis == 1:
            nx, ny, nz = self.nx, self.ny+1, self.nz
            I, J, K = np.meshgrid(np.arange(nx), np.arange(ny), np.arange(nz), indexing='ij')
            X = np.stack([I+0.5, J, K+0.5], axis=-1).reshape(-1,3) * dx
        else:
            nx, ny, nz = self.nx, self.ny, self.nz+1
            I, J, K = np.meshgrid(np.arange(nx), np.arange(ny), np.arange(nz), indexing='ij')
            X = np.stack([I+0.5, J+0.5, K], axis=-1).reshape(-1,3) * dx

        V = self._sample_velocity_from(u0, v0, w0, X)
        Xb = X - dt * V

        vals = self._sample_face(Fcomp, Xb, axis)
        return vals.reshape(Fcomp.shape)

    # ---------------------------------------------------------------------
    # Diffusion (explicit, CC)
    # ---------------------------------------------------------------------
    def _diffuse_cc_explicit(self, F: np.ndarray, kappa: float, dt: float) -> np.ndarray:
        dx2 = self.dx * self.dx
        lam = kappa * dt / dx2
        # 7-point explicit laplacian
        out = F.copy()
        out[1:-1,1:-1,1:-1] = (
            F[1:-1,1:-1,1:-1] + lam * (
                -6.0 * F[1:-1,1:-1,1:-1]
                + F[2:  ,1:-1,1:-1] + F[ :-2,1:-1,1:-1]
                + F[1:-1,2:  ,1:-1] + F[1:-1, :-2,1:-1]
                + F[1:-1,1:-1,2:  ] + F[1:-1,1:-1, :-2]
            )
        )
        # Neumann at walls (copy interior)
        out[0, :, :] = out[1, :, :]
        out[-1,:,:] = out[-2,:,:]
        out[:, 0,:] = out[:, 1,:]
        out[:, -1,:] = out[:, -2,:]
        out[:, :, 0] = out[:, :, 1]
        out[:, :, -1] = out[:, :, -2]
        return out

    # ---------------------------------------------------------------------
    # Linear solvers
    # ---------------------------------------------------------------------
    def _cg_poisson_cc_rhs(
        self,
        b: np.ndarray,
        solid_cc: np.ndarray,
        tol: float = 1e-6,
        maxiter: int = 800,
        zero_rhs_mean: bool = False,
        ref_cell: Optional[Tuple[int, int, int]] = None,
    ) -> np.ndarray:
        """Solve ∇²x = b with Neumann on walls and Dirichlet inside solids (x=0 in solids).

        Parameters
        ----------
        b : np.ndarray
            Right-hand side.
        solid_cc : np.ndarray
            Boolean mask of solid cells.
        tol : float
            Convergence tolerance on the residual norm.
        maxiter : int
            Maximum CG iterations.
        zero_rhs_mean : bool, optional
            If True, subtract the mean of ``b`` over fluid cells before solving to
            ensure compatibility with the nullspace.
        ref_cell : tuple of int, optional
            If given, subtract the resulting pressure at this fluid cell from the
            entire solution, fixing the additive constant.
        """
        b = b.copy()
        if zero_rhs_mean:
            fluid = ~solid_cc
            if np.any(fluid):
                b -= float(b[fluid].mean())
        nx, ny, nz = self.nx, self.ny, self.nz
        x = np.zeros_like(b)
        r = b - self._laplace_cc(x, solid_cc)
        p = r.copy()
        rsold = float(np.sum(r*r))
        if rsold < tol*tol: return x
        for it in range(maxiter):
            Ap = self._laplace_cc(p, solid_cc)
            alpha = rsold / max(1e-30, float(np.sum(p*Ap)))
            x += alpha * p
            r -= alpha * Ap
            rsnew = float(np.sum(r*r))
            if rsnew < tol*tol:
                break
            p = r + (rsnew/rsold) * p
            rsold = rsnew
        # zero inside solids for consistency
        x[solid_cc] = 0.0
        if ref_cell is not None:
            x -= x[ref_cell]
        return x

    def _cg_helmholtz_face(self, F: np.ndarray, a: float, axis: int, tol=1e-6, maxiter=200) -> np.ndarray:
        """Solve (I - a ∇²) x = F on a face grid with solid faces as Dirichlet (x=0)."""
        if axis == 0:
            solid = self.solid_u
        elif axis == 1:
            solid = self.solid_v
        else:
            solid = self.solid_w

        x = F.copy()
        x[solid] = 0.0
        r = F - self._helmholtz_face_apply(x, a, axis, solid)
        p = r.copy()
        rsold = float(np.sum(r * r))
        if rsold < tol * tol:
            return x
        for it in range(maxiter):
            Ap = self._helmholtz_face_apply(p, a, axis, solid)
            denom = max(1e-30, float(np.sum(p * Ap)))
            alpha = rsold / denom
            x += alpha * p
            x[solid] = 0.0
            r -= alpha * Ap
            rsnew = float(np.sum(r * r))
            if rsnew < tol * tol:
                break
            p = r + (rsnew / rsold) * p
            p[solid] = 0.0
            rsold = rsnew
        x[solid] = 0.0
        return x

    # Operators ------------------------------------------------------------
    def _laplace_cc(self, X: np.ndarray, solid_cc: np.ndarray) -> np.ndarray:
        """7-point Laplacian on CC with Neumann at walls, skipping solid neighbors."""
        solid = solid_cc
        fluid = ~solid
        Y = np.zeros_like(X)
        cnt = np.zeros_like(X, dtype=np.int32)

        # +x and -x neighbors
        mask = fluid[:-1, :, :] & fluid[1:, :, :]
        Y[:-1, :, :][mask] += X[1:, :, :][mask]
        cnt[:-1, :, :][mask] += 1
        Y[1:, :, :][mask] += X[:-1, :, :][mask]
        cnt[1:, :, :][mask] += 1

        # +y and -y neighbors
        mask = fluid[:, :-1, :] & fluid[:, 1:, :]
        Y[:, :-1, :][mask] += X[:, 1:, :][mask]
        cnt[:, :-1, :][mask] += 1
        Y[:, 1:, :][mask] += X[:, :-1, :][mask]
        cnt[:, 1:, :][mask] += 1

        # +z and -z neighbors
        mask = fluid[:, :, :-1] & fluid[:, :, 1:]
        Y[:, :, :-1][mask] += X[:, :, 1:][mask]
        cnt[:, :, :-1][mask] += 1
        Y[:, :, 1:][mask] += X[:, :, :-1][mask]
        cnt[:, :, 1:][mask] += 1

        Y[fluid] -= cnt[fluid] * X[fluid]
        Y[solid] = 0.0
        return (self.inv_dx ** 2) * Y

    def _helmholtz_face_apply(self, X: np.ndarray, a: float, axis: int, solid: np.ndarray) -> np.ndarray:
        """Apply (I - a ∇²) on a face grid with Dirichlet on solid faces."""
        Xc = X.copy()
        Xc[solid] = 0.0
        L = self._laplace_face(Xc, axis, solid)
        Y = Xc - a * L
        Y[solid] = 0.0
        return Y

    def _laplace_face(self, F: np.ndarray, axis: int, solid: np.ndarray) -> np.ndarray:
        """7-point Laplacian on a face grid with Dirichlet at solid faces and Neumann at domain walls."""
        fluid = ~solid
        Y = np.zeros_like(F)
        cnt = np.zeros_like(F, dtype=np.int32)

        # +x / -x neighbors
        mask = fluid[:-1, :, :] & fluid[1:, :, :]
        Y[:-1, :, :][mask] += F[1:, :, :][mask]
        cnt[:-1, :, :][mask] += 1
        Y[1:, :, :][mask] += F[:-1, :, :][mask]
        cnt[1:, :, :][mask] += 1

        # +y / -y neighbors
        mask = fluid[:, :-1, :] & fluid[:, 1:, :]
        Y[:, :-1, :][mask] += F[:, 1:, :][mask]
        cnt[:, :-1, :][mask] += 1
        Y[:, 1:, :][mask] += F[:, :-1, :][mask]
        cnt[:, 1:, :][mask] += 1

        # +z / -z neighbors
        mask = fluid[:, :, :-1] & fluid[:, :, 1:]
        Y[:, :, :-1][mask] += F[:, :, 1:][mask]
        cnt[:, :, :-1][mask] += 1
        Y[:, :, 1:][mask] += F[:, :, :-1][mask]
        cnt[:, :, 1:][mask] += 1

        Y[fluid] -= cnt[fluid] * F[fluid]
        Y[solid] = 0.0
        return (self.inv_dx ** 2) * Y

    # ---------------------------------------------------------------------
    # Utilities
    # ---------------------------------------------------------------------
    def _pad_x(self, A: np.ndarray, left: bool, expand: bool = False) -> np.ndarray:
        """Pad +/- x for averaging to u faces.

        When ``expand`` is True the returned array has ``nx+1`` entries in the
        x-direction so it can directly correspond to the u-face grid.  When
        False the padded array is cropped back to the original size and can be
        used for centered differences.
        """
        if left:
            P = np.pad(A, ((1, 0), (0, 0), (0, 0)), mode="edge")
            return P if expand else P[:-1, :, :]
        else:
            P = np.pad(A, ((0, 1), (0, 0), (0, 0)), mode="edge")
            return P if expand else P[1:, :, :]

    def _pad_y(self, A: np.ndarray, left: bool, expand: bool = False) -> np.ndarray:
        if left:
            P = np.pad(A, ((0, 0), (1, 0), (0, 0)), mode="edge")
            return P if expand else P[:, :-1, :]
        else:
            P = np.pad(A, ((0, 0), (0, 1), (0, 0)), mode="edge")
            return P if expand else P[:, 1:, :]

    def _pad_z(self, A: np.ndarray, left: bool, expand: bool = False) -> np.ndarray:
        if left:
            P = np.pad(A, ((0, 0), (0, 0), (1, 0)), mode="edge")
            return P if expand else P[:, :, :-1]
        else:
            P = np.pad(A, ((0, 0), (0, 0), (0, 1)), mode="edge")
            return P if expand else P[:, :, 1:]

    def _accumulate_face_forces(self, F: np.ndarray, centers: np.ndarray, comp: np.ndarray, radius: float, axis: int) -> None:
        """Distribute force density onto face grid with a cone kernel."""
        dx = self.dx
        rad = max(radius, dx)
        # Build world positions of face centers (in chunks if large)
        if axis == 0:
            nx, ny, nz = self.nx+1, self.ny, self.nz
            I, J, K = np.meshgrid(np.arange(nx), np.arange(ny), np.arange(nz), indexing='ij')
            X = np.stack([I, J+0.5, K+0.5], axis=-1).reshape(-1,3) * dx
        elif axis == 1:
            nx, ny, nz = self.nx, self.ny+1, self.nz
            I, J, K = np.meshgrid(np.arange(nx), np.arange(ny), np.arange(nz), indexing='ij')
            X = np.stack([I+0.5, J, K+0.5], axis=-1).reshape(-1,3) * dx
        else:
            nx, ny, nz = self.nx, self.ny, self.nz+1
            I, J, K = np.meshgrid(np.arange(nx), np.arange(ny), np.arange(nz), indexing='ij')
            X = np.stack([I+0.5, J+0.5, K], axis=-1).reshape(-1,3) * dx

        for c, f in zip(centers, comp):
            r = np.linalg.norm(X - c[None,:], axis=1)
            w = np.maximum(0.0, 1.0 - r / rad)
            if w.sum() <= 0: continue
            w = (f * w / w.sum()).reshape((nx, ny, nz))
            F += w

    def _stable_dt(self) -> float:
        # CFL based on max face velocity magnitude
        if self.u.size == 0: return self.p.max_dt
        umax = float(np.max(np.abs(self.u)))
        vmax = float(np.max(np.abs(self.v)))
        wmax = float(np.max(np.abs(self.w)))
        vmag = max(umax, vmax, wmax)
        adv = np.inf if vmag == 0 else self.p.cfl * self.dx / vmag
        # diffusion limit for scalars/velocity if explicit were used; we do implicit for vel.
        dmax = max(self.p.thermal_diffusivity, self.p.solute_diffusivity, 0.0)
        diff = np.inf if dmax == 0 else (self.dx**2) / (2.0 * dmax + 1e-30)
        return max(1e-6, min(adv, diff))

    # ---------------------------------------------------------------------
    # Demo & smoke test
    # ---------------------------------------------------------------------
    @staticmethod
    def demo_buoyant_plume(nx=48, ny=64, nz=48, dx=0.03) -> "VoxelMACFluid":
        params = VoxelFluidParams(nx=nx, ny=ny, nz=nz, dx=dx, nu=1e-5, gravity=(0.0, -9.81, 0.0))
        sim = VoxelMACFluid(params)
        # warm plume
        centers = np.array([[nx*dx*0.5, ny*dx*0.1, nz*dx*0.5]])
        sim.add_scalar_sources(centers, dT=np.array([20.0]), dS=np.array([0.0]), radius=dx*2.0)
        return sim


if __name__ == "__main__":
    sim = VoxelMACFluid.demo_buoyant_plume()
    t, dt = 0.0, 5e-4
    for s in range(30):
        sim.step(dt)
        t += dt
    # Simple diagnostics
    print("Mean|u|:", float(np.mean(np.abs(sim.u))))
    print("Mean|v|:", float(np.mean(np.abs(sim.v))))
    print("Mean|w|:", float(np.mean(np.abs(sim.w))))
    print("Mean P:", float(sim.pr.mean()))<|MERGE_RESOLUTION|>--- conflicted
+++ resolved
@@ -205,15 +205,10 @@
         T0 = self.T.copy(); S0 = self.S.copy()
         self.T = self._advect_scalar_cc(T0, dt)
         self.S = self._advect_scalar_cc(S0, dt)
-<<<<<<< HEAD
         self._clip_salinity("after advection")
         self._diffuse_scalars(dt)
         self._clip_salinity("after diffusion")
-=======
-        self.S = np.clip(self.S, 0.0, 1.0)
-        self._diffuse_scalars(dt)
-        self.S = np.clip(self.S, 0.0, 1.0)
->>>>>>> 47493db6
+
 
     # ---------------------------------------------------------------------
     # Forces
