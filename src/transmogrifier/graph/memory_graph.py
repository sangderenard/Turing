--- conflicted
+++ resolved
@@ -2309,10 +2309,7 @@
         Returns None if the node is not found.
         """
         nodes = self.find_in_span((self.n_start, self.c_start), ctypes.sizeof(NodeEntry), return_objects=True)
-<<<<<<< HEAD
-=======
         print(f"Found {len(nodes)} nodes in the memory graph.")
->>>>>>> 83d25032
         
         if nodes == BitTensorMemoryGraph.NOTHING_TO_FLY:
             print(f"Node with ID: {node_id} not found.")
