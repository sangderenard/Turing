--- conflicted
+++ resolved
@@ -65,17 +65,11 @@
     """Create a frozen linear node."""
 
     ctrl = NodeCtrl(
-<<<<<<< HEAD
-        alpha=AT.get_tensor(0.0, requires_grad=True),
-        w=AT.get_tensor(1.0, requires_grad=True),
-        b=AT.get_tensor(0.0, requires_grad=True),
-=======
         alpha=AT.tensor(0.0),
         w=AT.tensor(1.0),
         b=AT.tensor(0.0),
         # Enable learning for all ctrl parameters so gradients propagate to
         # alpha, weight and bias alike.
->>>>>>> e2f08193
         learn=LearnCtrl(True, True, True),
     )
     return NodeSpec(
@@ -94,16 +88,10 @@
     """Create a frozen linear edge with weight ``w``."""
 
     ctrl = EdgeCtrl(
-<<<<<<< HEAD
-        alpha=AT.get_tensor(0.0, requires_grad=True),
-        w=AT.get_tensor(w, requires_grad=True),
-        b=AT.get_tensor(0.0, requires_grad=True),
-=======
         alpha=AT.tensor(0.0),
         w=AT.tensor(w),
         b=AT.tensor(0.0),
         # Train all ctrl parameters on edges as well.
->>>>>>> e2f08193
         learn=LearnCtrl(True, True, True),
     )
     transport = EdgeTransport(
@@ -186,14 +174,6 @@
     B = len(bands)
     psi = AT.zeros(len(spec.nodes), dtype=float)
     routed = []
-<<<<<<< HEAD
-
-    # Track node and edge weights for gradient logging
-    edge_params = [e.ctrl for e in spec.edges]
-    node_params = [n.ctrl for n in spec.nodes]
-    params = edge_params + node_params
-=======
->>>>>>> e2f08193
     out_start = 5 * B
     tick = 0
 
