--- conflicted
+++ resolved
@@ -207,16 +207,13 @@
             raise ValueError(f"edge {k}: lambda_s and x must both be present or absent")
         if e.transport.lambda_s is not None and float(AT.get_tensor(e.transport.lambda_s)) < 0:
             raise ValueError(f"edge {k}: lambda_s must be ≥ 0")
-<<<<<<< HEAD
         _ = float(AT.get_tensor(e.temperature))
         if not isinstance(e.exclusive, bool):
             raise ValueError(f"edge {k}: exclusive must be bool")
-=======
         if e.transport.x is not None:
             x_t = AT.get_tensor(e.transport.x)
             if len(x_t) != spec.D:
                 raise ValueError(f"edge {k}: x must have length D")
->>>>>>> 64effac9
 
     for fidx, fc in enumerate(spec.faces, start=1):
         for or_idx in fc.edges:
