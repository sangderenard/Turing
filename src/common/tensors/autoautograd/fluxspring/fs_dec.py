--- conflicted
+++ resolved
@@ -155,7 +155,6 @@
     dpsi = D0 @ psi  # (E,)
 
     kappa = (
-<<<<<<< HEAD
         AT.get_tensor([e.transport.kappa for e in spec.edges])
         .astype(float)
         .reshape(-1)
@@ -188,30 +187,12 @@
             .astype(float)
             .reshape(-1)
         )
-=======
-        AT.get_tensor([e.transport.kappa for e in spec.edges]).astype(float).reshape(-1)
-    )  # (E,)
-
-    if P is not None:
-        k = AT.get_tensor([
-            e.transport.k if e.transport.k is not None else AT.tensor(0.0)
-            for e in spec.edges
-        ]).astype(float).reshape(-1)
-        l0 = AT.get_tensor([
-            e.transport.l0 if e.transport.l0 is not None else AT.tensor(0.0)
-            for e in spec.edges
-        ]).astype(float).reshape(-1)
-        lambda_s = AT.get_tensor([
-            e.transport.lambda_s if e.transport.lambda_s is not None else AT.tensor(0.0)
-            for e in spec.edges
-        ]).astype(float).reshape(-1)
->>>>>>> 45681583
+
         g = edge_strain_AT(P, spec, l0)
         G = lambda_s * k * g
     else:
         G = AT.zeros_like(kappa)
 
-<<<<<<< HEAD
     x = (
         AT.get_tensor([
             e.transport.x if e.transport.x is not None else AT.tensor(0.0)
@@ -220,14 +201,9 @@
         .astype(float)
         .reshape(-1)
     )
-    gamma = AT.get_tensor(spec.gamma).astype(float)
-=======
-    x = AT.get_tensor([
-        e.transport.x if e.transport.x is not None else AT.tensor(0.0)
-        for e in spec.edges
-    ]).astype(float).reshape(-1)
+
     gamma = AT.get_tensor(spec.gamma).astype(float).reshape(-1)
->>>>>>> 45681583
+
     R = gamma * x
 
     delta = dpsi + G + R
