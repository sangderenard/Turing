"""
Spring-Repulsor Async Toy (AbstractTensor)
---------------------------------
Minimal, threadful prototype of the "spring–repulsor, multiband gradient acoustics" learner.

- < 20 nodes
- Two roles/threads: Experiencer (ops + impulses) and Reflector (relaxer/integrator)
- Edges store: timestamp, rings (microgradient count), composite spring aggregation
- 3 operators: plus, multiply, gather, and a simple scatter (bonus)
- Local, in-place gradient impulses per edge (requires a residual; we warn if absent)
- Simple DEC/Hodge star stub (*1 = 1.0) with hooks
- Inertial dampener stub using node state histories and windowed spectral mass

Run:
    python spring_async_toy.py

Notes:
- This is a toy: no external deps beyond AbstractTensor. Threading is cooperative and simple.
- Impulses require a residual (sign + magnitude). If no residual is available, the op
  emits **no** impulse and logs a WARNING (clear & explicit).
- The Reflector integrates geometry at steady ticks and periodically "commits" node
  positions back into parameter scalars.
"""
from __future__ import annotations
from .integration.bridge_v2 import (
    push_impulses_from_op_v2,
    batched_forward_v2,
    push_impulses_from_ops_batched,
)
from .whiteboard_cache import WhiteboardCache

import time
import threading
from collections import deque, defaultdict
from dataclasses import dataclass, field
<<<<<<< HEAD
from typing import Dict, Tuple, List, Optional, Callable
import matplotlib
=======
from typing import Dict, Tuple, List, Optional, Callable, Any
>>>>>>> ad052596
import matplotlib.pyplot as plt
from matplotlib.animation import FuncAnimation
from matplotlib import colors as mcolors
from ..abstraction import AbstractTensor

L_MIN = 0.05
L_MAX = 3.0
DL_CAP = 0.5
MAGNITUDE_ONLY = False
V_MAX = 2.0
STEP_MAX = 0.2
READOUT_SCALE = 1.0
READOUT_BIAS  = 0.0
W_EPS = 1e-3
W_MIN, W_MAX = 0.25, 4.0 
# --- threshold-pop optimizer knobs ---
POP_FRUSTRATION_TH = 0.10   # how 'annoyed' an edge must be: |L - L*|
POP_AGG_TH         = 0.12   # how large the transient aggregate must be: |sum(contribs)|
POP_QUANTUM        = 0.2   # discrete ΔL moved per pop
POP_MAX_PER_TICK   = 1000      # safety cap per integrator tick

# ----------------------------- Utilities ------------------------------------

def now_s() -> float:
    return time.perf_counter()

def as_x_target(fn, D: int = 3):  # scalar → Dirichlet target on x in D-D
    def _t(t):
        v = AbstractTensor.zeros(D, dtype=float)
        v[0] = float(fn(t))
        return v
    return _t

def as_x_force(fn, D: int = 3):   # scalar → Neumann force on x in D-D
    def _f(t):
        v = AbstractTensor.zeros(D, dtype=float)
        v[0] = float(fn(t))
        return v
    return _f

def interpret_vec(v: AbstractTensor) -> float:
    # scalar meaning of a locational vector (keep it simple: x-component)
    return float(READOUT_SCALE * v[0] + READOUT_BIAS)

def inv_weight(sys: SpringRepulsorSystem, src: int, dst: int) -> float:
    d = float(AbstractTensor.linalg.norm(sys.nodes[dst].p - sys.nodes[src].p))
    w = 1.0 / (W_EPS + d)
    return float(AbstractTensor.get_tensor(w).clip(W_MIN, W_MAX))

def norm_weights(ws):
    s = float(sum(ws))
    if s <= 0.0:
        return [1.0 / max(1, len(ws))] * len(ws)
    return [w / s for w in ws]

def soft_knee(x: float, th: float, ratio: float, knee: float) -> float:
    """Soft-knee compressor/expander on positive x."""
    if x < 0:
        x = -x  # magnitude domain; sign handled elsewhere
    lo, hi = th - knee / 2.0, th + knee / 2.0
    if x < lo:
        return x
    if x > hi:
        return th + (x - th) / max(ratio, 1e-6)
    # Smooth transition within knee
    a = (x - lo) / max(knee, 1e-6)
    return x + ((1.0 / max(ratio, 1e-6) - 1.0) * (x - th)) * a * (2 - a)

# ----------------------------- Boundary helpers ------------------------------

def attach_dirichlet(sys: 'SpringRepulsorSystem', nid: int,
                     value_fn: Callable[[float], float],
                     *, D: Optional[int] = None, alpha: float = 2.0) -> None:
    """Clamp node `nid` by a Dirichlet spring on x, target = value_fn(t)."""
    D = sys.D if D is None else int(D)
    sys.add_boundary(BoundaryPort(nid=nid, alpha=alpha, target_fn=as_x_target(value_fn, D)))

def attach_neumann_noop(sys: 'SpringRepulsorSystem', nid: int,
                        *, D: Optional[int] = None, beta: float = 1.0) -> None:
    """Attach a traction-capable boundary that exerts no force (pass-through)."""
    D = sys.D if D is None else int(D)
    sys.add_boundary(BoundaryPort(nid=nid, beta=beta, force_fn=as_x_force(lambda _t: 0.0, D)))

def _fresh_node_id(sys: 'SpringRepulsorSystem') -> int:
    return (max(sys.nodes.keys()) + 1) if sys.nodes else 0

def enliven_feature_edges(sys: SpringRepulsorSystem, in_ids: List[int], out_ids: List[int]):
    # seed physical ties so forces/learning can flow
    for i in in_ids:
        for o in out_ids:
            sys.ensure_edge(i, o, "feat")  # op_id tag just to distinguish

# ----------------------------- Core data ------------------------------------

@dataclass
class Node:
    id: int
    # Parameter scalar for this toy; real system could be vector-valued
    theta: float
    # Geometry (2D for easy intuition)
    p: AbstractTensor  # shape (2,)
    v: AbstractTensor  # shape (2,)
    M0: float = 1.0
    last_commit: float = 0.0
    version: int = 0
    # History for inertial dampener (positions)
    hist_p: deque = field(default_factory=lambda: deque(maxlen=128))

    # Mapping pos->parameter (identity on x component for clarity)
    def commit(self):
        self.theta = interpret_vec(self.p)
        self.version += 1



@dataclass
class EdgeBand:
    tau: float  # EMA time constant (s)
    K: float    # stiffness contribution
    kappa: float  # length scaling from impulse magnitude
    th: float   # threshold for knee
    ratio: float  # compression ratio (>1 compresses)
    knee: float
    alpha: float  # spectral inertia scale
    # EMAs
    m: float = 0.0  # magnitude EMA
    s: float = 0.0  # signed EMA (approx sign average)


@dataclass
class CompositeSpringAggregator:
    """Aggregates multiple rest-length suggestions across a fixed edge.

    Maintains a short queue of contributions which decay over time.
    Resulting target rest length L* = l0 + sum(decayed contributions).
    """
    decay: float = 0.98
    maxlen: int = 64
    _contribs: deque = field(default_factory=lambda: deque(maxlen=64))

    def add(self, value: float):
        self._contribs.append(float(value))

    def reduce(self) -> float:
        # Exponentially decay historical contributions and return sum
        total = 0.0
        new = deque(maxlen=self.maxlen)
        scale = 1.0
        for c in self._contribs:
            total += scale * c
            new.append(scale * c)
            scale *= self.decay
        # keep decayed values
        self._contribs = new
        return total


@dataclass
class Edge:
    key: Tuple[int, int, str]  # (i, j, op_id)
    i: int
    j: int
    op_id: str
    hodge1: float = 1.0   # stub for DEC; can be set per-edge
    timestamp: float = field(default_factory=now_s)
    rings: int = 0        # number of microgradients accumulated

    # Spectral bands
    bands: List[EdgeBand] = field(default_factory=list)

    # Composite spring contributions
    spring: CompositeSpringAggregator = field(default_factory=CompositeSpringAggregator)

    # Base rest length l0 (from DEC). Updated on construction.
    l0: float = 1.0

    def ingest_impulse(self, g_scalar: float, dt: float):
        self.timestamp = now_s()
        self.rings += 1
        # Update band EMAs
        for b in self.bands:
            b.m += (abs(g_scalar) - b.m) * (dt / max(b.tau, 1e-6))
            b.s += (AbstractTensor.sign(g_scalar) - b.s) * (dt / max(b.tau, 1e-6))
            # Also push a composite contribution (post-knee)
            # AFTER
            y = soft_knee(b.m, b.th, b.ratio, b.knee)
            sgn = 1.0 if MAGNITUDE_ONLY else AbstractTensor.sign(b.s)
            dl = float(AbstractTensor.get_tensor(b.kappa * sgn * y).clip(-DL_CAP, DL_CAP))
            self.spring.add(dl)



    # --- runtime (internal) ---
    _last_reduce: float = 0.0
    pops: int = 0  # diagnostics

    def target_length(self) -> float:
        # cache current transient aggregate, then clamp total target length
        agg = self.spring.reduce()
        self._last_reduce = float(agg)
        return float(AbstractTensor.get_tensor(self.l0 + agg).clip(L_MIN, L_MAX))

    def maybe_pop(self, L_current: float):
        """
        If both frustration and aggregate exceed thresholds, do 'integer' pops:
          l0 += sgn * POP_QUANTUM
          spring.consume by adding an equal-and-opposite transient (-sgn * POP_QUANTUM)
        """
        # current target uses cached _last_reduce set by target_length() this tick
        L_star = float(AbstractTensor.get_tensor(self.l0 + self._last_reduce).clip(L_MIN, L_MAX))
        frustration = abs(L_current - L_star)
        agg_mag = abs(self._last_reduce)
        if frustration < POP_FRUSTRATION_TH or agg_mag < POP_AGG_TH:
            return  # nothing to do

        # how many quanta could we commit right now?
        want = min(int(agg_mag // POP_QUANTUM), POP_MAX_PER_TICK)
        if want <= 0:
            return

        sgn = 1.0 if self._last_reduce >= 0.0 else -1.0
        for _ in range(want):
            # commit ΔL into the permanent base
            self.l0 += sgn * POP_QUANTUM
            # consume the same amount from the transient buffer immediately
            self.spring.add(-sgn * POP_QUANTUM)
            self.pops += 1

@dataclass
class BoundaryPort:
    nid: int
    alpha: float = 0.0                     # Dirichlet spring strength
    beta: float = 0.0                      # Neumann (traction) gain
    target_fn: Optional[Callable[[float], AbstractTensor]] = None  # t -> R^D
    force_fn: Optional[Callable[[float], AbstractTensor]]  = None  # t -> R^D
    enabled: bool = True


class SpringRepulsorSystem:
    def __init__(self, nodes: List[Node], edges: List[Edge], *,
                 eta: float = 0.1, gamma: float = 0.92, dt: float = 0.02,
                 rep_eps: float = 1e-6):
        self.nodes: Dict[int, Node] = {n.id: n for n in nodes}
        self.edges: Dict[Tuple[int, int, str], Edge] = {e.key: e for e in edges}
        self.eta = eta
        self.gamma = gamma
        self.dt = dt
        self.rep_eps = rep_eps
        # Locks for thread-safety on edges
        self.edge_locks: Dict[Tuple[int, int, str], threading.Lock] = defaultdict(threading.Lock)
        self.boundaries: Dict[int, BoundaryPort] = {}
        self.D = int(next(iter(self.nodes.values())).p.shape[0])
        # loop-back loss plumbing (optional)
        self.feedback_edge: Optional[Tuple[int, int, str]] = None

    def add_boundary(self, port: BoundaryPort):
        self.boundaries[port.nid] = port

    def remove_boundary(self, nid: int):
        self.boundaries.pop(nid, None)

    def set_boundary(self, nid: int, **kw):
        b = self.boundaries.get(nid)
        if b:
            for k, v in kw.items():
                setattr(b, k, v)

    # ----------------- Impulse ingestion -----------------
    def ensure_edge(self, i: int, j: int, op_id: str) -> Edge:
        key = (i, j, op_id)
        if key not in self.edges:
            # Default three bands (fast/mid/slow)
            bands = [
                EdgeBand(tau=0.05, K=3.0, kappa=0.15, th=0.05, ratio=3.0, knee=0.05, alpha=1.0),
                EdgeBand(tau=0.25, K=2.0, kappa=0.10, th=0.10, ratio=2.0, knee=0.10, alpha=0.5),
                EdgeBand(tau=1.00, K=1.0, kappa=0.05, th=0.20, ratio=1.2, knee=0.20, alpha=0.2),
            ]
            e = Edge(key=key, i=i, j=j, op_id=op_id, bands=bands, l0=1.0)
            self.edges[key] = e
        return self.edges[key]

    def impulse(self, i: int, j: int, op_id: str, g_scalar: float):
        key = (i, j, op_id)
        e = self.ensure_edge(i, j, op_id)
        with self.edge_locks[key]:
            e.ingest_impulse(g_scalar, self.dt)

    def set_feedback_edge(self, src: int, dst: int, op_id: str = "loss_fb") -> None:
        """Arm a single ring edge that will receive global loss impulses."""
        self.feedback_edge = (int(src), int(dst), str(op_id))

    # ----------------- Physics tick -----------------
    def tick(self):
        # Force accumulator
        F: Dict[int, AbstractTensor] = {i: AbstractTensor.zeros(self.D, dtype=float) for i in self.nodes}


        t_now = now_s()
        scale = -0.1
        for key, e in self.edges.items():
            ni, nj = self.nodes[e.i], self.nodes[e.j]
            d = nj.p - ni.p
            L = AbstractTensor.linalg.norm(d)
            if L < 1e-9:
                continue
            u = d / (L + 1e-12)
            Lstar = e.target_length()  # also caches _last_reduce
            Ksum = AbstractTensor.get_tensor([b.K for b in e.bands]).sum()
            Fel = Ksum * e.hodge1 * (L - Lstar) * u
            Rep = (self.eta / (self.rep_eps + L * L)) * u
            F[e.i] += (Fel - Rep) * scale
            F[e.j] -= (Fel - Rep) * scale

            # NEW: event-driven discrete commits from stress
            e.maybe_pop(L)

        for b in self.boundaries.values():
            if not b.enabled or b.nid not in self.nodes:
                continue
            n = self.nodes[b.nid]
            # Dirichlet spring toward target
            if b.alpha > 0.0 and b.target_fn is not None:
                tvec = b.target_fn(t_now)
                if AbstractTensor.isfinite(tvec).all():
                    F[n.id] += -b.alpha * (n.p - tvec)
            # Neumann traction force
            if b.beta > 0.0 and b.force_fn is not None:
                fvec = b.force_fn(t_now)
                if AbstractTensor.isfinite(fvec).all():
                    F[n.id] += b.beta * fvec

        # Integrate with heavy damping
        for n in self.nodes.values():
            # spectral response (ND) → smoothing force
            resp, _, _ = self._spectral_inertia(n)
            if not AbstractTensor.isfinite(resp).all():
                resp = AbstractTensor.zeros_like(n.p)
            F[n.id] += -resp
            n.v = self.gamma * n.v + self.dt * F[n.id] / n.M0

            # cap velocity
            speed = AbstractTensor.linalg.norm(n.v)
            if speed > V_MAX:
                n.v *= V_MAX / (speed + 1e-12)

            # cap per-step displacement
            dp = -self.dt * n.v
            step = float(AbstractTensor.linalg.norm(dp))
            if step > STEP_MAX:
                dp *= STEP_MAX / (step + 1e-12)
            n.p = n.p + dp
            n.hist_p.append(n.p.copy())


    def commit_some(self, every_s: float = 0.2):
        t = now_s()
        for n in self.nodes.values():
            if (t - n.last_commit) >= every_s:
                n.commit()
                n.last_commit = t

    # ----------------- Inertial dampener (stub) -----------------
    def _spectral_inertia(self, n: Node):
        """
        Exploratory FFT with adaptive zoom:
        1) coarse FFT to find active bins (remove 'empty' bins)
        2) high-res zero-padded FFT inside each active band
        3) build high-resolution ND rotation response:
            resp = J @ x_t, where J is the aggregated rotation bivector

        Returns:
            resp : (D,) immediate ND response for current state
            J    : (D,D) skew-symmetric rotation generator aggregated over active bands
            bands: list of (w_lo, w_hi, power) tuples for diagnostics
        """
        H = len(n.hist_p)
        if H < 32:
            D = n.p.shape[0]
            return AbstractTensor.zeros(D, float), AbstractTensor.zeros((D, D), float), []

        # --- gather window & detrend ---
        W = min(H, 128)
        xs = AbstractTensor.stack(list(n.hist_p)[-W:])           # (W, D)
        if not AbstractTensor.isfinite(xs).all():
            D = xs.shape[1]
            return AbstractTensor.zeros(D, float), AbstractTensor.zeros((D, D), float), []
        xs = xs - xs.mean(axis=0, keepdims=True)
        # AFTER: xs = xs - xs.mean(...)

        # normalize to avoid huge FFT magnitudes
        scale = max(1.0, float(AbstractTensor.linalg.norm(xs, ord=AbstractTensor.inf)))
        xs = xs / scale

        D = xs.shape[1]
        dt = float(getattr(self, "dt", 1.0))

        # Optional Hann to reduce leakage (pure AbstractTensor)
        w = AbstractTensor.hanning(W) if W > 1 else AbstractTensor.ones(W)
        xw = (w[:, None] * xs)

        # --- 1) coarse FFT ---
        C0 = AbstractTensor.fft.rfft(xw, axis=0)                 # (F0, D)
        w0 = 2.0 * AbstractTensor.pi * AbstractTensor.fft.rfftfreq(W, d=dt)  # (F0,)
        P0 = AbstractTensor.sum(AbstractTensor.abs(C0)**2, axis=1)           # (F0,)
        if P0.sum() <= 1e-12 or len(P0) <= 2:
            return AbstractTensor.zeros(D, float), AbstractTensor.zeros((D, D), float), []

        # prune empty bins: absolute & relative thresholds
        rel = 0.01 * float(P0.max())
        abs_th = max(rel, 1e-12)
        active = P0 > abs_th

        # merge contiguous active bins into bands; drop tiny bands
        bands_idx = []
        i = 0
        while i < len(active):
            if active[i]:
                j = i + 1
                while j < len(active) and active[j]:
                    j += 1
                if (j - i) >= 1:
                    # expand by 1 bin on each side (guard) if in range
                    lo = max(0, i - 1)
                    hi = min(len(active), j + 1)
                    bands_idx.append((lo, hi))
                i = j
            else:
                i += 1
        if not bands_idx:
            return AbstractTensor.zeros(D, float), AbstractTensor.zeros((D, D), float), []

        # --- 2) high-res zoom via zero-padding ---
        Z = 8  # zero-pad factor
        Wz = W * Z
        # zero-pad the windowed signal in time
        xpad = AbstractTensor.pad(xw, ((0, Wz - W), (0, 0)))
        Cz = AbstractTensor.fft.rfft(xpad, axis=0)                 # (Fz, D)
        wz = 2.0 * AbstractTensor.pi * AbstractTensor.fft.rfftfreq(Wz, d=dt)   # (Fz,)

        # helper to map coarse indices to high-res frequency indices
        def coarse_band_to_w(b_lo, b_hi):
            return w0[b_lo], w0[min(b_hi, len(w0)-1)]

        def w_to_hi_idx(wlo, whi):
            i0 = AbstractTensor.get_tensor(AbstractTensor.searchsorted(wz, wlo, side="left")).clip(0, len(wz)-1)
            i1 = AbstractTensor.get_tensor(AbstractTensor.searchsorted(wz, whi, side="right")).clip(0, len(wz))
            return i0, max(i1, i0+1)

        # --- 3) build high-res rotation bivector across active bands ---
        J = AbstractTensor.zeros((D, D), float)
        bands_meta = []
        total_power = 0.0

        for (blo, bhi) in bands_idx:
            w_lo, w_hi = coarse_band_to_w(blo, bhi)
            hi_lo, hi_hi = w_to_hi_idx(w_lo, w_hi)
            Cz_band = Cz[hi_lo:hi_hi, :]               # (Fb, D)
            if Cz_band.shape[0] < 1:
                continue
            Pw = AbstractTensor.sum(AbstractTensor.abs(Cz_band)**2, axis=1) + 1e-12  # (Fb,)
            if not AbstractTensor.isfinite(Pw).all() or Pw.sum() <= 1e-12:
                continue
            Ww = Pw / Pw.sum()
            wgrid = wz[hi_lo:hi_hi]                    # (Fb,)

            # integrate rotation bivector over refined grid
            for c, wght, omg in zip(Cz_band, Ww, wgrid):
                a = AbstractTensor.real(c)                         # (D,)
                b = AbstractTensor.imag(c)                         # (D,)
                J += wght * omg * (AbstractTensor.outer(a, b) - AbstractTensor.outer(b, a))
            band_power = float(Pw.sum())
            total_power += band_power
            bands_meta.append((w_lo, w_hi, band_power))

        if total_power <= 1e-12:
            return AbstractTensor.zeros(D, float), AbstractTensor.zeros((D, D), float), []

        # immediate ND response on current state
        x_t = xs[-1]                                   # (D,)
        resp = J @ x_t                                 # (D,)

        return resp, J, bands_meta
# liveviz_gl_points.py
# Minimal OpenGL point-field renderer (pygame + PyOpenGL)
# - Keeps node colors from a matplotlib colormap (TwoSlopeNorm around 0)
# - Boundary nodes drawn larger
# - No edges/lines; autoscaled camera; non-blocking window


import pygame
from pygame.locals import DOUBLEBUF, OPENGL, RESIZABLE, VIDEORESIZE, QUIT
from OpenGL.GL import *
from OpenGL.GL.shaders import compileProgram, compileShader
from matplotlib import cm, colors as mcolors
from typing import Any, Tuple

# Expecting SpringRepulsorSystem with:
#   self.nodes: Dict[int, Node] where Node.p is (3,) ndarray-like and Node.theta is scalar
#   self.boundaries: Dict[int, Any] (keys are boundary node ids)
# Edges ignored entirely in this GL version.

class LiveVizGLPoints:
    def __init__(self,
                 sys,
                 node_cmap: str = "coolwarm",
                 base_point_size: float = 6.0,
                 boundary_scale: float = 1.8,
                 bg_color: Tuple[float, float, float] = (0.04, 0.04, 0.06)):
        self.sys = sys
        self.node_cmap = matplotlib.colormaps.get_cmap(node_cmap)
        self.base_point_size = float(base_point_size)
        self.boundary_scale = float(boundary_scale)
        self.bg_color = bg_color

        # runtime / GL state
        self._win = None
        self._w = 960
        self._h = 720
        self._program = None
        self._vao = None
        self._vbo_pos = None
        self._vbo_col = None
        self._vbo_size = None
        self._num_points = 0

        self._u_mvp = None  # uniform location
        tensor = AbstractTensor.get_tensor(0)
        dtype = tensor.get_dtype()
        self._mvp = AbstractTensor.eye(4, dtype=dtype)  # updated each frame

    # ---------- data snapshot ----------
    def _snapshot(self):
        # lock-free minimal copy
        nodes = {i: (AbstractTensor.get_tensor(n.p), float(n.theta))
                 for i, n in self.sys.nodes.items()}
        bset = set(self.sys.boundaries.keys())
        return nodes, bset

    # ---------- GL bootstrap ----------
    def _create_window(self):
        pygame.init()
        pygame.display.set_caption("Spring-Repulsor • GL Points")

        # NEW: request modern-ish context + depth buffer
        try:
            pygame.display.gl_set_attribute(pygame.GL_CONTEXT_MAJOR_VERSION, 3)
            pygame.display.gl_set_attribute(pygame.GL_CONTEXT_MINOR_VERSION, 3)
            pygame.display.gl_set_attribute(pygame.GL_CONTEXT_PROFILE_MASK, pygame.GL_CONTEXT_PROFILE_CORE)
        except Exception:
            pass  # not fatal; fall back if unsupported

        pygame.display.gl_set_attribute(pygame.GL_DEPTH_SIZE, 24)
        pygame.display.gl_set_attribute(pygame.GL_DOUBLEBUFFER, 1)

        pygame.display.set_mode((self._w, self._h), DOUBLEBUF | OPENGL | RESIZABLE)

        glEnable(GL_DEPTH_TEST)
        glDepthFunc(GL_LEQUAL)
        glDisable(GL_CULL_FACE)
        glEnable(GL_PROGRAM_POINT_SIZE)
        r, g, b = self.bg_color
        glClearColor(r, g, b, 1.0)
        glViewport(0, 0, self._w, self._h)


    def _compile_shaders(self):
        vsrc = """
        #version 330 core
        layout (location = 0) in vec3 in_pos;
        layout (location = 1) in vec3 in_col;
        layout (location = 2) in float in_size;

        uniform mat4 u_mvp;

        out vec3 v_col;

        void main() {
            v_col = in_col;
            gl_Position = u_mvp * vec4(in_pos, 1.0);
            gl_PointSize = in_size;  // requires GL_PROGRAM_POINT_SIZE
        }
        """

        fsrc = """
        #version 330 core
        in vec3 v_col;
        out vec4 FragColor;

        void main() {
            // Circular point sprite mask (optional). Comment out for square points.
            vec2 p = gl_PointCoord * 2.0 - 1.0;
            if (dot(p, p) > 1.0) discard;

            FragColor = vec4(v_col, 1.0);
        }
        """

        self._program = compileProgram(
            compileShader(vsrc, GL_VERTEX_SHADER),
            compileShader(fsrc, GL_FRAGMENT_SHADER)
        )
        self._u_mvp = glGetUniformLocation(self._program, "u_mvp")

    def _create_buffers(self):
        self._vao = glGenVertexArrays(1)
        glBindVertexArray(self._vao)

        self._vbo_pos = glGenBuffers(1)
        glBindBuffer(GL_ARRAY_BUFFER, self._vbo_pos)
        glBufferData(GL_ARRAY_BUFFER, 1, None, GL_DYNAMIC_DRAW)
        glVertexAttribPointer(0, 3, GL_FLOAT, GL_FALSE, 0, None)
        glEnableVertexAttribArray(0)

        self._vbo_col = glGenBuffers(1)
        glBindBuffer(GL_ARRAY_BUFFER, self._vbo_col)
        glBufferData(GL_ARRAY_BUFFER, 1, None, GL_DYNAMIC_DRAW)
        glVertexAttribPointer(1, 3, GL_FLOAT, GL_FALSE, 0, None)
        glEnableVertexAttribArray(1)

        self._vbo_size = glGenBuffers(1)
        glBindBuffer(GL_ARRAY_BUFFER, self._vbo_size)
        glBufferData(GL_ARRAY_BUFFER, 1, None, GL_DYNAMIC_DRAW)
        glVertexAttribPointer(2, 1, GL_FLOAT, GL_FALSE, 0, None)
        glEnableVertexAttribArray(2)

        glBindVertexArray(0)

    # ---------- geometry packing ----------
    def _pack_points(self):
        nodes, bset = self._snapshot()
        ids = AbstractTensor.array(sorted(nodes.keys()))
        if ids.size == 0:
            return (AbstractTensor.zeros((0, 3), AbstractTensor.float32),
                    AbstractTensor.zeros((0, 3), AbstractTensor.float32),
                    AbstractTensor.zeros((0,), AbstractTensor.float32),
                    AbstractTensor.zeros((0, 3), AbstractTensor.float32))

        P = AbstractTensor.stack([nodes[i][0] for i in ids]).astype(AbstractTensor.float32, copy=False)

        # NEW: pad to 3D if needed
        if P.shape[1] == 2:
            P = AbstractTensor.pad(P, ((0,0),(0,1)), constant_values=0.0)

        # NEW: replace NaN/Inf early to avoid NaN bounds
        P = AbstractTensor.nan_to_num(P, nan=0.0, posinf=0.0, neginf=0.0)

        thetas = AbstractTensor.array([nodes[i][1] for i in ids], dtype=AbstractTensor.float32)
        is_b = AbstractTensor.array([i in bset for i in ids], dtype=bool)

        # Color map around 0.0 with TwoSlopeNorm
        vmin = float(AbstractTensor.min(thetas))
        vmax = float(AbstractTensor.max(thetas))
        if vmax <= vmin:
            vmax = vmin + 1e-6
        norm = mcolors.TwoSlopeNorm(vmin=vmin, vcenter=0.0, vmax=vmax)
        C = self.node_cmap(norm(thetas))[:, :3].astype(AbstractTensor.float32)  # RGB

        # Point sizes (boundary nodes larger)
        sizes = AbstractTensor.full(ids.shape, self.base_point_size, dtype=AbstractTensor.float32)
        sizes[is_b] *= self.boundary_scale

        return P, C, sizes, P  # return P twice; last is for autoscale

    def _update_buffers(self):
        P, C, S, P_for_bounds = self._pack_points()
        self._num_points = P.shape[0]

        glBindVertexArray(self._vao)

        # positions
        glBindBuffer(GL_ARRAY_BUFFER, self._vbo_pos)
        glBufferData(GL_ARRAY_BUFFER, P.nbytes, P, GL_DYNAMIC_DRAW)

        # colors
        glBindBuffer(GL_ARRAY_BUFFER, self._vbo_col)
        glBufferData(GL_ARRAY_BUFFER, C.nbytes, C, GL_DYNAMIC_DRAW)

        # sizes
        glBindBuffer(GL_ARRAY_BUFFER, self._vbo_size)
        glBufferData(GL_ARRAY_BUFFER, S.nbytes, S, GL_DYNAMIC_DRAW)

        glBindVertexArray(0)

        # update camera
        self._compute_mvp(P_for_bounds)

    # ---------- camera / MVP ----------
    @staticmethod
    def _look_at(eye, center, up) -> AbstractTensor:
        f = center - eye
        f = f / (AbstractTensor.linalg.norm(f) + 1e-12)
        upn = up / (AbstractTensor.linalg.norm(up) + 1e-12)
        s = AbstractTensor.cross(f, upn)
        s = s / (AbstractTensor.linalg.norm(s) + 1e-12)
        u = AbstractTensor.cross(s, f)

        M = AbstractTensor.eye(4, dtype=AbstractTensor.float32)
        M[0, :3] = s
        M[1, :3] = u
        M[2, :3] = -f
        T = AbstractTensor.eye(4, dtype=AbstractTensor.float32)
        T[:3, 3] = -eye
        return M @ T

    @staticmethod
    def _perspective(fovy_deg, aspect, znear, zfar) -> AbstractTensor:
        f = 1.0 / AbstractTensor.tan(AbstractTensor.deg2rad(fovy_deg) / 2.0)
        M = AbstractTensor.zeros((4, 4), dtype=AbstractTensor.float32)
        M[0, 0] = f / max(aspect, 1e-6)
        M[1, 1] = f
        M[2, 2] = (zfar + znear) / (znear - zfar)
        M[2, 3] = (2 * zfar * znear) / (znear - zfar)
        M[3, 2] = -1.0
        return M

    def _compute_mvp(self, P: AbstractTensor):
        if P.size == 0:
            self._mvp = AbstractTensor.eye(4, dtype=AbstractTensor.float32)
            return
        P = AbstractTensor.nan_to_num(P, nan=0.0, posinf=0.0, neginf=0.0)  # NEW

        lo = AbstractTensor.min(P, axis=0)
        hi = AbstractTensor.max(P, axis=0)
        ctr = 0.5 * (lo + hi)
        extent_t = AbstractTensor.get_tensor(AbstractTensor.max(hi - lo))
        if not extent_t.isfinite().item() or extent_t.item() <= 1e-6:
            extent_t = AbstractTensor.get_tensor(1.0)  # NEW: avoid zero/NaN extent
        extent = float(extent_t.item())

        rad = extent * 0.6 + 1e-3
        eye = ctr + AbstractTensor.array([rad * 1.6, rad * 1.6, rad * 1.6], dtype=AbstractTensor.float32)
        up  = AbstractTensor.array([0.0, 1.0, 0.0], dtype=AbstractTensor.float32)

        V  = self._look_at(eye, ctr, up)
        aspect = self._w / max(self._h, 1)
        znear  = max(rad * 0.05, 1e-3)
        zfar   = max(rad * 20.0, znear + 1.0)
        Pm = self._perspective(45.0, aspect, znear, zfar)
        self._mvp = Pm @ V


    # ---------- public API ----------
    def launch(self, width: int = 960, height: int = 720):
        self._w, self._h = int(width), int(height)
        self._create_window()
        self._compile_shaders()
        self._create_buffers()
        self._update_buffers()  # initial fill
    
    def _rebuild_gl_objects(self):
        # delete old objects if they exist
        try:
            if self._vbo_pos:  glDeleteBuffers(1, [self._vbo_pos])
            if self._vbo_col:  glDeleteBuffers(1, [self._vbo_col])
            if self._vbo_size: glDeleteBuffers(1, [self._vbo_size])
            if self._vao:      glDeleteVertexArrays(1, [self._vao])
            if self._program:  glDeleteProgram(self._program)
        except Exception:
            pass
        self._program = None
        self._vao = self._vbo_pos = self._vbo_col = self._vbo_size = None

        self._compile_shaders()
        self._create_buffers()

    def _handle_events(self):
        for evt in pygame.event.get():
            if evt.type == QUIT:
                self.close()
            elif evt.type == VIDEORESIZE:
                self._w, self._h = evt.w, evt.h
                pygame.display.set_mode((self._w, self._h), DOUBLEBUF | OPENGL | RESIZABLE)
                glViewport(0, 0, self._w, self._h)

                # NEW: context was recreated → rebuild program & buffers
                self._rebuild_gl_objects()
                self._update_buffers()

    def _draw(self):
        r, g, b = self.bg_color
        glClearColor(r, g, b, 1.0)
        glClear(GL_COLOR_BUFFER_BIT | GL_DEPTH_BUFFER_BIT)

        glUseProgram(self._program)
        # CHANGED: upload transpose so GLSL sees the right matrix
        glUniformMatrix4fv(self._u_mvp, 1, GL_FALSE, self._mvp.T)

        glBindVertexArray(self._vao)
        glDrawArrays(GL_POINTS, 0, self._num_points)
        glBindVertexArray(0)

        pygame.display.flip()


    def step(self, _dt: float = 0.0):
        """Call from your main loop (non-blocking)."""
        if self._program is None:
            # if user forgot to launch, do it lazily
            self.launch(self._w, self._h)
        self._handle_events()
        self._update_buffers()
        self._draw()

    def close(self):
        try:
            if self._vbo_pos:
                glDeleteBuffers(1, [self._vbo_pos])
            if self._vbo_col:
                glDeleteBuffers(1, [self._vbo_col])
            if self._vbo_size:
                glDeleteBuffers(1, [self._vbo_size])
            if self._vao:
                glDeleteVertexArrays(1, [self._vao])
            if self._program:
                glDeleteProgram(self._program)
        except Exception:
            pass
        finally:
            try:
                pygame.display.quit()
                pygame.quit()
            except Exception:
                pass
            self._program = None

class LiveViz3D:
    def __init__(self, sys: SpringRepulsorSystem,
                 edge_cmap="viridis", node_cmap="coolwarm",
                 interval_ms: int = 60):
        self.sys = sys
        self.edge_cmap = plt.colormaps.get_cmap(edge_cmap)
        self.node_cmap = plt.colormaps.get_cmap(node_cmap)
        self.norm_nodes = mcolors.TwoSlopeNorm(vmin=-1.0, vcenter=0.0, vmax=1.0)
        self.norm_edges = mcolors.Normalize(vmin=0.0, vmax=0.5)  # auto-updated
        self.interval_ms = interval_ms

        self.fig = None
        self.ax = None
        self.scat_nodes = None
        self.scat_bounds = None
        self.edge_artists = []
        self.anim = None

    def _snapshot(self):
        # cheap, lock-free snapshot
        nodes = {i: (n.p.copy(), float(n.theta)) for i, n in self.sys.nodes.items()}
        edges = list(self.sys.edges.values())
        bset = set(self.sys.boundaries.keys())
        return nodes, edges, bset

    def _compute_edge_energy(self, e, nodes):
        pi = nodes[e.i][0]; pj = nodes[e.j][0]
        d = pj - pi
        L = float(AbstractTensor.linalg.norm(d) + 1e-12)
        Lstar = e.target_length()
        Ksum = sum(b.K for b in e.bands)
        return 0.5 * Ksum * (L - Lstar) ** 2, (pi, pj)

    def _init_fig(self):
        self.fig = plt.figure("Spring-Repulsor • Live 3D", figsize=(7, 6))
        self.ax = self.fig.add_subplot(111, projection="3d")
        self.ax.set_box_aspect((1, 1, 1))

    def _init_artists(self):
        nodes, edges, bset = self._snapshot()
        P = AbstractTensor.stack([nodes[i][0] for i in sorted(nodes.keys())])
        ids = AbstractTensor.array(sorted(nodes.keys()))
        is_b = AbstractTensor.array([i in bset for i in ids])

        # split boundary vs non-boundary
        Pn = P[~is_b]; Pb = P[is_b]
        thetas = AbstractTensor.array([nodes[i][1] for i in ids])
        self.norm_nodes = mcolors.TwoSlopeNorm(vmin=AbstractTensor.min(thetas), vcenter=0.0, vmax=AbstractTensor.max(thetas))

        if Pn.size:
            self.scat_nodes = self.ax.scatter(Pn[:,0], Pn[:,1], Pn[:,2],
                                              s=40, marker="o",
                                              c=self.node_cmap(self.norm_nodes(thetas[~is_b])),
                                              depthshade=False, linewidths=0.5, edgecolors="k")
        if Pb.size:
            self.scat_bounds = self.ax.scatter(Pb[:,0], Pb[:,1], Pb[:,2],
                                               s=90, marker="s",
                                               c=self.node_cmap(self.norm_nodes(thetas[is_b])),
                                               depthshade=False, linewidths=1.0, edgecolors="black")

        # edges (draw once; will be recreated each frame)
        for L in self.edge_artists:
            L.remove()
        self.edge_artists = []
        U_vals = []
        segs = []
        for e in edges:
            U, (pi, pj) = self._compute_edge_energy(e, nodes)
            U_vals.append(U); segs.append((pi, pj))
        if U_vals:
            U_vals = AbstractTensor.array(U_vals)
            self.norm_edges = mcolors.Normalize(vmin=float(AbstractTensor.percentile(U_vals, 5)),
                                                vmax=float(AbstractTensor.percentile(U_vals, 95)))
            for (pi, pj), U in zip(segs, U_vals):
                col = self.edge_cmap(self.norm_edges(U))
                art, = self.ax.plot([pi[0], pj[0]], [pi[1], pj[1]], [pi[2], pj[2]],
                                    lw=1.5, color=col, alpha=0.9)
                self.edge_artists.append(art)

        # axes limits
        self._autoscale(P)

    def _autoscale(self, P):
        lo = AbstractTensor.min(P, axis=0); hi = AbstractTensor.max(P, axis=0)
        ctr = 0.5 * (lo + hi)
        rad = float(AbstractTensor.max(hi - lo) * 0.6 + 1e-3)
        self.ax.set_xlim(ctr[0] - rad, ctr[0] + rad)
        self.ax.set_ylim(ctr[1] - rad, ctr[1] + rad)
        self.ax.set_zlim(ctr[2] - rad, ctr[2] + rad)

    def _update(self, _frame):
        nodes, edges, bset = self._snapshot()
        ids = AbstractTensor.array(sorted(nodes.keys()))
        P = AbstractTensor.stack([nodes[i][0] for i in ids])
        thetas = AbstractTensor.array([nodes[i][1] for i in ids])
        is_b = AbstractTensor.array([i in bset for i in ids])

        # update node colors/positions
        self.norm_nodes.vmin = min(self.norm_nodes.vmin, float(AbstractTensor.min(thetas)))
        self.norm_nodes.vmax = max(self.norm_nodes.vmax, float(AbstractTensor.max(thetas)))
        C_all = self.node_cmap(self.norm_nodes(thetas))

        Pn = P[~is_b]; Cn = C_all[~is_b]
        Pb = P[is_b];  Cb = C_all[is_b]

        if self.scat_nodes is not None:
            self.scat_nodes._offsets3d = (Pn[:,0], Pn[:,1], Pn[:,2]) if Pn.size else ([], [], [])
            self.scat_nodes.set_facecolors(Cn if Pn.size else [])
        if self.scat_bounds is not None:
            self.scat_bounds._offsets3d = (Pb[:,0], Pb[:,1], Pb[:,2]) if Pb.size else ([], [], [])
            self.scat_bounds.set_facecolors(Cb if Pb.size else [])

        # redraw edges fresh (edge set can change)
        for L in self.edge_artists:
            L.remove()
        self.edge_artists = []
        U_vals = []
        segs = []
        for e in edges:
            U, (pi, pj) = self._compute_edge_energy(e, nodes)
            U_vals.append(U); segs.append((pi, pj))
        if U_vals:
            U_vals = AbstractTensor.array(U_vals)
            lo = float(AbstractTensor.percentile(U_vals, 5)); hi = float(AbstractTensor.percentile(U_vals, 95))
            if hi <= lo: hi = lo + 1e-12
            self.norm_edges.vmin = lo; self.norm_edges.vmax = hi
            for (pi, pj), U in zip(segs, U_vals):
                col = self.edge_cmap(self.norm_edges(U))
                art, = self.ax.plot([pi[0], pj[0]], [pi[1], pj[1]], [pi[2], pj[2]],
                                    lw=1.5, color=col, alpha=0.9)
                self.edge_artists.append(art)

        self._autoscale(P)
        return self.edge_artists + ([self.scat_nodes] if self.scat_nodes is not None else []) + \
               ([self.scat_bounds] if self.scat_bounds is not None else [])

    def launch(self):
        if self.fig is None:
            self._init_fig()
            self._init_artists()
            # Single persistent window; timer-driven updates.
            self.anim = FuncAnimation(self.fig, self._update, interval=self.interval_ms, blit=False)
            plt.show(block=False)

    def step(self, dt: float = 0.001):
        # keep GUI responsive from your main loop
        plt.pause(dt)

    def close(self):
        try:
            plt.close(self.fig)
        except Exception:
            pass

def fwd_plus(sys, a, b, out):
    pa, pb = sys.nodes[a].p, sys.nodes[b].p
    wa, wb = norm_weights([inv_weight(sys, a, out), inv_weight(sys, b, out)])
    yv = wa * pa + wb * pb
    return yv, interpret_vec(yv), (wa, wb)

def fwd_mul(sys, a, b, out):
    pa, pb = sys.nodes[a].p, sys.nodes[b].p
    wa, wb = inv_weight(sys, a, out), inv_weight(sys, b, out)
    pa_w, pb_w = wa * pa, wb * pb
    yv = pa_w * pb_w  # elementwise
    return yv, interpret_vec(yv), (pa_w, pb_w)

def fwd_gather(sys, srcs, out):
    ps = [sys.nodes[s].p for s in srcs]
    ws = norm_weights([inv_weight(sys, s, out) for s in srcs])
    yv = sum(w * p for w, p in zip(ws, ps))
    return yv, interpret_vec(yv), ws

def fwd_scatter(sys, src, outs):
    p = sys.nodes[src].p
    ws = [inv_weight(sys, src, o) for o in outs]
    wn = norm_weights(ws)
    yvs = [w * p for w in wn]
    ys  = [interpret_vec(v) for v in yvs]
    return yvs, ys, wn

# ----------------------------- Operators ------------------------------------
# Each op consumes source nodes and writes a single output node's scalar.
# It also emits per-edge impulses proportional to local derivative * residual.
# If residual is None, we print a WARNING and emit no impulses.

class Ops:
    _cache = WhiteboardCache()
    @staticmethod
    def _need_residual_warn(op_name: str):
        print(f"[WARNING] {op_name}: residual required for impulse; skipping impulses.")

    @staticmethod
    def call(sys, op_name: str, src_ids, out_id, *, residual=None, scale=1.0,
             write_out: bool = True, weight: str = "none"):
        y = push_impulses_from_op_v2(
            sys,
            op_name,
            src_ids,
            out_id,
            residual=residual,
            scale=scale,
            weight=weight,
            cache=Ops._cache,
        )
        if write_out and out_id in sys.nodes:
            sys.nodes[out_id].theta = y
        return y

# ----------------------------- Threads --------------------------------------

class Reflector(threading.Thread):
    def __init__(self, sys: SpringRepulsorSystem, stop: threading.Event,
                 tick_hz: float = 50.0, commit_every_s: float = 0.25):
        super().__init__(daemon=True)
        self.sys = sys
        self.stop = stop
        self.tick_dt = 1.0 / tick_hz
        self.commit_every_s = commit_every_s

    def run(self):
        t_last = now_s()
        t_commit = now_s()
        while not self.stop.is_set():
            t0 = now_s()
            self.sys.tick()
            if (t0 - t_commit) >= self.commit_every_s:
                self.sys.commit_some(self.commit_every_s)
                t_commit = t0
            # Sleep to maintain approx tick rate
            elapsed = now_s() - t0
            to_sleep = max(0.0, self.tick_dt - elapsed)
            #print("Reflector tick")
            time.sleep(to_sleep)


class Experiencer(threading.Thread):
    def __init__(
        self,
        sys: SpringRepulsorSystem,
        stop: threading.Event,
        outputs: Dict[int, Callable[[float], float]],
        schedule_hz: float = 30.0,
        ops_program: Optional[
            List[Tuple[str, List[int], int, Optional[Tuple[Any, ...]], Optional[Dict[str, Any]]]]
        ] = None,
    ):
        super().__init__(daemon=True)
        self.sys = sys
        self.stop = stop
        self.dt = 1.0 / schedule_hz
        self.outputs = outputs
        # If none provided, fall back to the tiny demo. (We’ll pass one in.)
        self.ops_program = ops_program

    def _residual_for_out(self, out_id: int, y_val: float, t: float) -> Optional[float]:
        if out_id not in self.outputs:
            return None
        target = self.outputs[out_id](t)
        return y_val - target

    def run(self):
        t0 = now_s()
        while not self.stop.is_set():
            t = now_s() - t0
            
            # 2) Batched forward + impulses for outputs with targets
            out_specs: list[tuple[str, list[int], int, Optional[Tuple[Any, ...]], Optional[Dict[str, Any]]]] = []
            for (name, srcs, out, args, kwargs) in self.ops_program:
                if out in self.outputs:
                    out_specs.append((name, srcs, out, args, kwargs))
            if out_specs:
                ys_hat = batched_forward_v2(self.sys, out_specs, weight=None, scale=0.1)
                residuals: list[float] = []
                for (name, srcs, out, args, kwargs), y_hat in zip(out_specs, ys_hat):
                    target = self.outputs.get(out)
                    r = float(y_hat) - float(target(t)) if target is not None else 0.0
                    residuals.append(r)
                ys = push_impulses_from_ops_batched(self.sys, out_specs, residuals, weight=None, scale=0.1)
                for (name, srcs, out, args, kwargs), y in zip(out_specs, ys):
                    self.sys.nodes[out].theta = float(y)
                # Close the loop: push a scalar loss impulse around the ring
                if self.sys.feedback_edge is not None and residuals:
                    L = 0.0
                    for r in residuals:
                        L += 0.5 * float(r) * float(r)
                    i, j, op_id = self.sys.feedback_edge
                    try:
                        self.sys.impulse(i, j, op_id, g_scalar=L)
                    except Exception:
                        pass
            time.sleep(self.dt)


# ----------------------------- High-level wiring -----------------------------

def build_dirichlet_neumann_pipeline(
    sys: 'SpringRepulsorSystem',
    X_batch,                  # shape (B, Fin) – any AbstractTensor-ish
    y_batch,                  # shape (B, Fout)
    in_ids: List[int],        # node ids for inputs (one per feature)
    *,
    layers: int = 1,
    alpha_in: float = 2.0,
    beta_link: float = 1.0,
    alpha_out: float = 2.0,
) -> Tuple[
    List[Tuple[str, List[int], int, Optional[Tuple[Any, ...]], Optional[Dict[str, Any]]]],
    Dict[int, Callable[[float], float]],
]:
    """
    Wire the system as:
      Dirichlet(input_feature_mean) -> (edge) -> Neumann(noop) -> ... L layers (gather) ...
      -> Neumann(noop) -> (edge) -> Dirichlet(output_target)
      and arm a loop-back loss edge from last Neumann to first Neumann.
    Returns (ops_program, outputs_map) for the Experiencer.
    """
    AT = AbstractTensor
    shape_x = getattr(X_batch, "shape", (0, 0))
    shape_y = getattr(y_batch, "shape", (0, 0))
    B, Fin = (int(shape_x[0]), int(shape_x[1])) if len(shape_x) >= 2 else (0, 0)
    _B2, Fout = (int(shape_y[0]), int(shape_y[1])) if len(shape_y) >= 2 else (0, 0)
    D = sys.D

    # 1) Input anchors (Dirichlet) at batch means; bridge to noop-Neumann nodes
    means_in = [float(AT.get_tensor(X_batch[:, f]).mean()) for f in range(Fin)] if Fin > 0 else []
    in_bridge_neu: list[int] = []
    for nid, m in zip(in_ids, means_in):
        attach_dirichlet(sys, nid, lambda _t, m=m: m, D=D, alpha=alpha_in)
        neu = _fresh_node_id(sys)
        sys.nodes[neu] = Node(id=neu, theta=0.0, p=AT.zeros(D, dtype=float), v=AT.zeros(D, dtype=float))
        attach_neumann_noop(sys, neu, D=D, beta=beta_link)
        sys.ensure_edge(nid, neu, "in_link")
        in_bridge_neu.append(neu)

    # 2) Middle: stack 'layers' of gather; each new row gathers all previous
    ops_program: List[Tuple[str, List[int], int, Optional[Tuple[Any, ...]], Optional[Dict[str, Any]]]] = []
    prev_row = in_bridge_neu if in_bridge_neu else list(in_ids)
    for _ in range(max(0, int(layers))):
        next_row: List[int] = []
        if not prev_row:
            break
        # one output per previous node (keeps the row width stable & easy)
        for _k in range(len(prev_row)):
            out = _fresh_node_id(sys)
            sys.nodes[out] = Node(id=out, theta=0.0, p=AT.zeros(D, dtype=float), v=AT.zeros(D, dtype=float))
            ops_program.append(("sum_k", prev_row, out, None, None))
            next_row.append(out)
        prev_row = next_row

    # 3) Outputs: for each last-row unit, Neumann(noop) -> Dirichlet(target)
    means_out = [float(AT.get_tensor(y_batch[:, f]).mean()) for f in range(Fout)] if Fout > 0 else []
    outputs: Dict[int, Callable[[float], float]] = {}
    last_neu: List[int] = []
    for src, y_m in zip(prev_row, means_out):
        neu = _fresh_node_id(sys)
        sys.nodes[neu] = Node(id=neu, theta=0.0, p=AT.zeros(D, dtype=float), v=AT.zeros(D, dtype=float))
        attach_neumann_noop(sys, neu, D=D, beta=beta_link)
        sys.ensure_edge(src, neu, "out_link")
        # Dirichlet anchor to the target location (x := mean target)
        anchor = _fresh_node_id(sys)
        sys.nodes[anchor] = Node(id=anchor, theta=0.0, p=AT.zeros(D, dtype=float), v=AT.zeros(D, dtype=float))
        attach_dirichlet(sys, anchor, lambda _t, y=y_m: y, D=D, alpha=alpha_out)
        sys.ensure_edge(neu, anchor, "readout")
        # The Experiencer's supervised target for this output is the same scalar
        outputs[neu] = (lambda _t, y=y_m: y)
        last_neu.append(neu)

    # 4) Loss loop: last Neumann → first Neumann
    if last_neu and in_bridge_neu:
        sys.ensure_edge(last_neu[-1], in_bridge_neu[0], "loss_fb")
        sys.set_feedback_edge(last_neu[-1], in_bridge_neu[0], op_id="loss_fb")

    return ops_program, outputs

# ----------------------------- Demo -----------------------------------------

# ----- linear_block_factory.py -----
from dataclasses import dataclass
from typing import List, Dict, Tuple, Optional

@dataclass
class LinearBlock:
    base_id: int
    in_ids: List[int]
    out_ids: List[int]
    w_ids: Dict[Tuple[int, int], int]   # (i,j) -> node id
    b_ids: Dict[int, int]               # j -> node id
    mid_ids: Dict[Tuple[int, int], int] # (i,j) -> node id
    nodes: List[Node]
    edges: List[Edge]
    ops: List[Tuple[str, List[int], int]]  # (op_name, src_ids, out_id)

class LinearBlockFactory:
    def __init__(self, n_in: int, n_out: int, *, spacing: float = 0.35, seed: int = 0, rows=1, gather_operators=["add", "mul"]):
        self.n_in = int(n_in)
        self.n_out = int(n_out)
        self.spacing = float(spacing)
        self.rng = AbstractTensor.random
        self.rng.set_seed(int(seed))
        self.rows = int(rows)

    def _mk_edge(self, i, j, op):
        bands = [
            EdgeBand(tau=0.05, K=3.0, kappa=0.12, th=0.05, ratio=3.0, knee=0.05, alpha=1.0),
            EdgeBand(tau=0.25, K=2.0, kappa=0.08, th=0.10, ratio=2.0, knee=0.10, alpha=0.5),
            EdgeBand(tau=1.00, K=1.0, kappa=0.04, th=0.20, ratio=1.2, knee=0.20, alpha=0.2),
        ]
        return Edge(key=(i, j, op), i=i, j=j, op_id=op, bands=bands, l0=1.0)

    def build(self, start_id: int = 0, *, z_level: float = 0.0) -> LinearBlock:
        from .integration.bridge_v2 import _op_apply_factory
        nid = int(start_id)
        nodes: List[Node] = []
        edges: List[Edge] = []
        ops: List[Tuple[str, List[int], int]] = []

        # --- allocate IDs ---
        in_ids  = [nid + k for k in range(self.n_in)]; nid += self.n_in
        out_ids = [nid + k for k in range(self.n_out)]; nid += self.n_out
        # weights (i,j)
        w_ids: Dict[Tuple[int,int], int] = {}
        for j in range(self.n_out):
            for i in range(self.n_in):
                w_ids[(i, j)] = nid; nid += 1
        # biases (j)
        b_ids: Dict[int, int] = {j: (nid + j) for j in range(self.n_out)}
        nid += self.n_out
        # intermediates m_ij = in_i * w_ij
        mid_ids: Dict[Tuple[int,int], int] = {}
        for j in range(self.n_out):
            for i in range(self.n_in):
                mid_ids[(i, j)] = nid; nid += 1

        
        # --- place nodes in 3D for clarity (inputs left, mids center slab, outs right) ---
        def jitter(s=0.07):
            random_tensor = AbstractTensor.random_tensor(size=(3,), scope=(-s, s))
            return random_tensor
        # inputs
        for k, i_id in enumerate(in_ids):
            x = -2.0; y = (k - 0.5*(self.n_in-1)) * self.spacing; z = z_level
            nodes.append(Node(id=i_id, theta=self.rng.uniform(-0.1,0.1),
                              p=AbstractTensor.get_tensor([x,y,z]) + jitter(), v=AbstractTensor.zeros(3)))
        # outputs
        for k, o_id in enumerate(out_ids):
            x = +2.0; y = (k - 0.5*(self.n_out-1)) * self.spacing; z = z_level
            nodes.append(Node(id=o_id, theta=self.rng.uniform(-0.1,0.1),
                              p=AbstractTensor.get_tensor([x,y,z]) + jitter(), v=AbstractTensor.zeros(3)))
        # weights near the mids
        for (i,j), w_id in w_ids.items():
            x = -0.6; y = (j - 0.5*(self.n_out-1)) * self.spacing + 0.05*self.rng.standard_normal()
            z = z_level + 0.15*self.rng.standard_normal()
            nodes.append(Node(id=w_id, theta=self.rng.uniform(-0.3,0.3),
                              p=AbstractTensor.get_tensor([x,y,z]) + jitter(), v=AbstractTensor.zeros(3)))
        # biases near output column
        for j, b_id in b_ids.items():
            x = +1.1; y = (j - 0.5*(self.n_out-1)) * self.spacing + 0.03*self.rng.standard_normal()
            z = z_level + 0.15*self.rng.standard_normal()
            nodes.append(Node(id=b_id, theta=self.rng.uniform(-0.1,0.1),
                              p=AbstractTensor.get_tensor([x,y,z]) + jitter(), v=AbstractTensor.zeros(3)))
        # intermediates column
        for (i,j), m_id in mid_ids.items():
            x = +0.3; y = (j - 0.5*(self.n_out-1)) * self.spacing + 0.02*(i - 0.5*(self.n_in-1))
            z = z_level + 0.05*self.rng.standard_normal()
            nodes.append(Node(id=m_id, theta=0.0,
                              p=AbstractTensor.get_tensor([x,y,z]) + jitter(), v=AbstractTensor.zeros(3)))


        for j in range(self.n_out):
            srcs = [mid_ids[(i,j)] for i in range(self.n_in)] + [b_ids[j]]
            oj = out_ids[j]
            for s in srcs:
                edges.append(self._mk_edge(s, oj, "gather_and"))
            args = {
                "indices": srcs,
                "dim": 0,
                "fn": _op_apply_factory(["__add__", "__mul__"]),
            }
            ops.append(("gather_and", srcs, oj, args))

        return LinearBlock(
            base_id=start_id,
            in_ids=in_ids,
            out_ids=out_ids,
            w_ids=w_ids,
            b_ids=b_ids,
            mid_ids=mid_ids,
            nodes=nodes,
            edges=edges,
            ops=ops,
        )

# ---------- convenience: make constant byte targets for a phrase ----------
def ascii_targets_for(phrase: str, out_ids: List[int]) -> Dict[int, Callable[[float], float]]:
    # scale bytes [0..255] → [-1,1] for your scalar residuals
    vals = [ord(c) for c in phrase]
    def scale(v): return (v / 127.5) - 1.0
    return {oid: (lambda t, v=scale(vals[k % len(vals)]): float(v)) 
            for k, oid in enumerate(out_ids)}



def build_toy_system(seed=0):
    rng = AbstractTensor.random.set_seed(seed)
    nodes = []   # <- list, not dict
    edges = []   # <- list, not dict
    outputs = {}

    TEXT = "I am one million monkeys typing on a keyboard"

    lb = LinearBlockFactory(
        n_in=len(TEXT),
        n_out=len(TEXT),
        spacing=0.28,
        rows=1,
        gather_operators=["fused_add_mul"],
        seed=seed
    ).build(start_id=0, z_level=0.0)

    # Install the block
    nodes.extend(lb.nodes)
    edges.extend(lb.edges)

    sys = SpringRepulsorSystem(nodes, edges, eta=0.08, gamma=0.93, dt=0.02)

    # Drive inputs
    def sin_at(freq, amp=0.4):
        def _s(t, f=freq, a=amp):
            return float((AbstractTensor.get_tensor(f * t).sin() * a).item())
        return _s
    freqs = AbstractTensor.linspace(0.3, 1.1, len(lb.in_ids))
    for nid, f in zip(lb.in_ids, freqs):
        sys.add_boundary(BoundaryPort(nid=nid, beta=0.8, force_fn=as_x_force(sin_at(f), D=sys.D)))

    # ASCII targets
    byte_targets = ascii_targets_for(TEXT, lb.out_ids)
    outputs.update(byte_targets)

    # Wire the op program
    sys.ops_program = lb.ops

    return sys, outputs



def main(duration_s: float = 8.0):
    sys, outputs = build_toy_system(seed=42)

    stop = threading.Event()
    refl = Reflector(sys, stop, tick_hz=30.0, commit_every_s=1.00)
    expr = Experiencer(sys, stop, outputs, schedule_hz=60.0, ops_program=sys.ops_program)

    print("[INFO] Starting threads…")
    refl.start(); expr.start()
    t0 = now_s()
#    viz = LiveViz3D(sys)
#    viz.launch()
    viz = LiveVizGLPoints(sys, node_cmap="coolwarm", base_point_size=6.0)
    viz.launch()              # once

    try:
        t0 = now_s()
        while (now_s() - t0) < duration_s:
            t = now_s() - t0
            # sample first few outputs
            sample = list(outputs.keys())
            errors = [sys.nodes[oid].theta - outputs[oid](t) for oid in sample]
            mae = AbstractTensor.mean([abs(err) for err in errors])
            error_str = ''.join([f"{chr(int((err + 1) * 127.5))}" for err in errors])
            print(f"[DBG] outputs MAE (first {len(sample)} chars): {mae: .3f}, Error Phrase: {error_str}")
            viz.step(0.5)

    finally:
        stop.set()
        expr.join(timeout=2.0)
        refl.join(timeout=2.0)
        print("[INFO] Stopped.")
        viz.close()

if __name__ == "__main__":
    main(600.0)<|MERGE_RESOLUTION|>--- conflicted
+++ resolved
@@ -33,12 +33,9 @@
 import threading
 from collections import deque, defaultdict
 from dataclasses import dataclass, field
-<<<<<<< HEAD
 from typing import Dict, Tuple, List, Optional, Callable
 import matplotlib
-=======
-from typing import Dict, Tuple, List, Optional, Callable, Any
->>>>>>> ad052596
+
 import matplotlib.pyplot as plt
 from matplotlib.animation import FuncAnimation
 from matplotlib import colors as mcolors
