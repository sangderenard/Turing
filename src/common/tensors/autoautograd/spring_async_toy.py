--- conflicted
+++ resolved
@@ -1608,99 +1608,18 @@
                         adjacency[ii, jj] = adjacency[jj, ii] = 1.0
 
                 R = AbstractTensor.stack([residual_map[n] for n in nids], dim=0)
-
-                if True or adjacency.sum() <= 0.0:
-                    R_sm = R
-                elif R.ndim == 1:
-                    # 1D case: smooth directly
+                if R.ndim == 1:
                     R_sm = filtered_poisson(R, iterations=20, adjacency=adjacency)
                 else:
-                    F = int(R.shape[1])
-                    if F == 0:
-                        # Nothing to smooth — keep originals; do not overwrite with empties
-                        R_sm = R
-                    else:
-                        cols = []
-                        for k in range(F):
-                            col = filtered_poisson(R[:, k], iterations=20, adjacency=adjacency)
-                            cols.append(col)
-                        # Ensure row-major (N, F)
-                        R_sm = AbstractTensor.stack(cols, dim=1)
-
-                # Only overwrite residual_map if shapes align and we actually have features
-                if getattr(R_sm, "ndim", 0) >= 1 and int(R_sm.shape[0]) == len(nids) and (R_sm.ndim == 1 or int(getattr(R_sm, "shape", (0, 0))[1]) > 0):
-                    for nid, r_sm in zip(nids, R_sm):
-                        residual_map[nid] = r_sm
-                # else: keep the pre-smoothing residuals
-
-
-<<<<<<< HEAD
-                # Impulses and param updates for ops whose outputs have residuals
-                if out_specs:
-                    for (name, srcs, out, args, kwargs), y, g_list in zip(
-                        out_specs, ys, grads
-                    ):
-                        r = residual_map.get(out, None)
-                        if r is None:
-                            Ops._need_residual_warn(name)
-                            continue
-                        if y is None or g_list is None:
-                            Ops._need_residual_warn(name)
-                            continue
-                        g_stack = AbstractTensor.stack(list(g_list), dim=0)  # (S, C) e.g. (65, 3)
-                        r_tensor = AbstractTensor.get_tensor(r)
-
-                        # --- normalize r_tensor BEFORE any elementwise ops (avoid nan_to_num on empties) ---
-                        C = int(g_stack.shape[1]) if getattr(g_stack, "ndim", 0) >= 2 else 1
-
-                        if getattr(r_tensor, "ndim", 0) >= 1:
-                            # flatten; handle empty; dimension mismatch -> reduce to scalar
-                            try:
-                                r_tensor = r_tensor.reshape(-1)
-                            except Exception:
-                                r_tensor = AbstractTensor.get_tensor(r_tensor).reshape(-1)
-                            nfeat = int(getattr(r_tensor, "shape", (0,))[0])
-                            if nfeat == 0:
-                                r_tensor = AbstractTensor.get_tensor(0.0)     # neutral; no impulses this tick
-                            elif nfeat != C:
-                                r_tensor = r_tensor.mean()                    # broadcastable scalar
-
-                        # now safe to sanitize NaN/Inf
-                        try:
-                            r_tensor = AbstractTensor.nan_to_num(r_tensor, nan=0.0, posinf=0.0, neginf=0.0)
-                        except Exception:
-                            # backend 'where' can be picky — fall back to scalar/mean path
-                            if getattr(r_tensor, "ndim", 0) == 0:
-                                r_tensor = AbstractTensor.get_tensor(float(r_tensor))
-                            else:
-                                r_tensor = r_tensor  # already shaped or zeroed above
-
-                        prod = g_stack * r_tensor  # r_tensor is scalar or (C,)
-
-                        g_scalars = prod.reshape(len(srcs), -1).sum(dim=1)
-                        self.sys.impulse_batch(srcs, out, name, -g_scalars)
-
-                        param_nodes = []
-                        param_idx = []
-                        for idx_i, i in enumerate(srcs):
-                            node = self.sys.nodes.get(int(i))
-                            if node is not None and hasattr(node, "param"):
-                                param_nodes.append(node)
-                                param_idx.append(idx_i)
-                        if param_nodes:
-                            params = AbstractTensor.stack([n.param for n in param_nodes], dim=0)
-                            upd_full = prod[param_idx]
-                            if getattr(params, "shape", ()) == getattr(upd_full, "shape", () ):
-                                params = params + upd_full
-                            else:
-                                extra_dims = tuple(range(1, getattr(upd_full, "ndim", 1)))
-                                params = params + upd_full.sum(dim=extra_dims).reshape(params.shape)
-                            for node, new_param in zip(param_nodes, params):
-                                node.param = new_param
-
-=======
+                    cols = []
+                    for k in range(R.shape[1]):
+                        col = filtered_poisson(R[:, k], iterations=20, adjacency=adjacency)
+                        cols.append(col)
+                    R_sm = AbstractTensor.stack(cols, dim=1)
+                for nid, r_sm in zip(nids, R_sm):
+                    residual_map[nid] = r_sm
+
             # Global feedback edges seeded from aggregate residuals
->>>>>>> 27cacd81
             if self.sys.feedback_edges and residual_map:
                 L = AbstractTensor.get_tensor(0.0)
                 for r in residual_map.values():
