--- conflicted
+++ resolved
@@ -167,7 +167,6 @@
         if hasattr(x_all, "requires_grad_"):
             x_all = x_all.requires_grad_()
         for j in jobs:
-<<<<<<< HEAD
             x_j = NodeAttrView(
                 sys.nodes,
                 "sphere",
@@ -179,11 +178,7 @@
                 x_j = x_j.requires_grad_()
             xs.append(x_j)
 
-=======
-            idxs = [pos_of[int(s)] for s in j.src_ids]
-            slices_for_job.append(idxs)
-            x_j = x_all[idxs]
->>>>>>> 2d6e36fc
+
             op = getattr(x_j, op_name)
             y_j = op(*op_args, **op_kwargs) if callable(op) else op
             ys.append(y_j)
