--- conflicted
+++ resolved
@@ -673,13 +673,6 @@
         result.data = values
         return AbstractTensor._TopKResult(result, idxs)
 
-<<<<<<< HEAD
-    @classmethod
-    def stack(cls, tensors: List[Any], dim: int = 0) -> "AbstractTensor":
-        tensors = [cls.get_tensor(tensors[i], cls=cls) for i in range(len(tensors))]
-        result = cls()
-        result.data = result.stack_(tensors, dim)
-=======
     @staticmethod
     def stack(tensors: List[Any], dim: int = 0) -> "AbstractTensor":
         """Stack ``tensors`` along a new dimension ``dim``.
@@ -693,7 +686,6 @@
         tensors = [first.ensure_tensor(t) for t in tensors]
         result = first.__class__(track_time=first.track_time)
         result.data = first.stack_(tensors, dim)
->>>>>>> 1acca023
         return result
 
 
