--- conflicted
+++ resolved
@@ -542,18 +542,11 @@
         )
         result = type(self)(track_time=self.track_time, tape=getattr(self, "_tape", None))
         result.data = self.min_(dim=dim, keepdim=keepdim)
-<<<<<<< HEAD
         result = finalize(result)
         if getattr(result.data, "shape", ()) == ():
             return AbstractScalar(result)
         return result
-=======
-        return finalize(result)
-
-    def argmin(self, dim: Optional[int] = None, keepdim: bool = False):
-        """Return the indices of the minimum values along an axis."""
-        return self.argmin_(dim, keepdim)
->>>>>>> eb29df55
+
     # --- Backend hooks for reductions (must be implemented by backends) ---
     def mean_(self, dim=None, keepdim: bool = False):
         raise NotImplementedError(f"{self.__class__.__name__} must implement mean_() with keepdim.")
