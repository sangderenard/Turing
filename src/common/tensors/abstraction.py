
from __future__ import annotations



from abc import ABC, abstractmethod
from typing import Any, Tuple, Optional, List, Union, Callable, Dict, Deque, NamedTuple, Iterable, TYPE_CHECKING
import math
import time
from collections import deque

# Wire in new abstraction_methods/properties
from .abstraction_methods import properties as _properties
from .abstraction_methods import reshape as _reshape_methods

# TYPE: Faculty, DEFAULT_FACULTY should be imported from .faculty
try:
    from .faculty import Faculty, DEFAULT_FACULTY
except ImportError:
    Faculty = None  # TYPE: ignore
    DEFAULT_FACULTY = None  # TYPE: ignore

DEFAULT_DEVICE = "cpu"

# Optional dependencies
try:
    import torch
except ImportError:
    torch = None  # TYPE: ignore
try:
    import numpy as np
except ImportError:
    np = None  # TYPE: ignore
try:
    from .accelerator_backends.c_backend import CTensor
except ImportError:
    CTensor = None  # TYPE: ignore

# TYPE: register_conversion, CONVERSION_REGISTRY, DEBUG, _get_ops_for_class
from . import DEBUG
from .logger import get_tensors_logger

logger = get_tensors_logger()

if TYPE_CHECKING:  # pragma: no cover - type hints only
    from .autograd import GradTape
def register_conversion(*args, **kwargs):
    pass
CONVERSION_REGISTRY = dict()



# ---- diagnostics ------------------------------------------------------------
import os
from dataclasses import dataclass

DIAG_LEVEL = os.environ.get("ABSTRACT_TENSOR_DIAG", "auto")  # 'concise' | 'auto' | 'verbose'

@dataclass
class _Diag:
    op: str | None = None          # e.g., "broadcast_rows"
    tensor: str | None = None      # e.g., "Linear.forward(bias)"
    expected: str | None = None    # e.g., "(1, 16) or (32, 16)"
    actual: str | None = None      # e.g., "(8, 16)"
    batch_size: int | None = None
    hint: str | None = None

class TensorShapeError(ValueError):
    def __init__(self, message: str, diag: _Diag | None = None):
        self._message = message
        self._diag = diag
        super().__init__(str(self))

    def __str__(self) -> str:
        d = self._diag
        if d is None:
            return self._message
        head = self._message
        # concise core: one line with labels + shapes
        parts = []
        if d.op:     parts.append(d.op)
        if d.tensor: parts.append(d.tensor)
        prefix = f"{' in '.join(parts)}: " if parts else ""
        line1 = f"{prefix}expected {d.expected}"
        if d.batch_size is not None:
            line1 += f" for batch_size={d.batch_size}"
        line1 += f", got {d.actual}."
        # hint policy
        want_hint = (DIAG_LEVEL == "verbose") or (DIAG_LEVEL == "auto" and d.hint)
        if want_hint:
            return head + "\n" + line1 + (f"\nHint: {d.hint}" if d.hint else "")
        return head + "\n" + line1







# --- Backend Registry Pattern ---
# This registry allows dynamic discovery and decoupling of tensor backends.
# Each backend module registers itself here at import time, avoiding all circular imports.
BACKEND_REGISTRY: dict[str, type] = {}

def register_backend(name: str, backend_cls: type) -> None:
    """
    Register a tensor backend class under a given name.
    Backends should call this after their class definition.
    """
    BACKEND_REGISTRY[name] = backend_cls

# Delayed import to avoid circular dependency
class MeshGrid:
    """Tuple-like wrapper for meshgrid results."""
    def __init__(self, tensors):
        self.tensors = tuple(tensors)

    def __iter__(self):
        return iter(self.tensors)

        return len(self.tensors)

    def __getitem__(self, idx):
        return self.tensors[idx]

    def __repr__(self):
        return f"MeshGrid(len={len(self.tensors)}, shape={self.shape})"

    @property
    def shape(self):
        return self.tensors[0].shape if self.tensors else ()




def _register_all_conversions():
    NumPyTensorOperations = BACKEND_REGISTRY.get("numpy")
    PyTorchTensorOperations = BACKEND_REGISTRY.get("torch")
    JAXTensorOperations = BACKEND_REGISTRY.get("jax")
    PurePythonTensorOperations = BACKEND_REGISTRY.get("pure_python")
class AbstractTensor:
    def __index__(self):
        """Allow use in slice contexts by returning a scalar ``int``.

        Non-scalar tensors raise ``TypeError`` mirroring PyTorch/NumPy."""

        try:
            n = self.numel()
        except Exception:
            n = 1
        if n != 1:
            raise TypeError("Only scalar tensors can be converted to int")

        item_fn = getattr(self, "item_")
        try:
            import inspect
            if len(inspect.signature(item_fn).parameters) == 0:
                value = item_fn()
            else:
                value = item_fn(self.data)
        except Exception:
            value = item_fn(self.data)
        return int(value)
    def argwhere(self) -> "AbstractTensor":
        """Return the indices where condition is True. Like np.argwhere, always returns a 2D array of indices."""
        result = type(self)(track_time=self.track_time, tape=getattr(self, "_tape", None))
        result.data = self.argwhere_()
        return result

    def argwhere_(self):
        raise NotImplementedError(f"{self.__class__.__name__} must implement argwhere_()")
    @staticmethod
    def _normalize_shape_args(*shape):
        """
        Accepts: reshape(-1), reshape(2,3), reshape([2,3]), reshape((2,3))
        Returns a tuple shape (e.g., (-1,), (2,3))
        """
        if len(shape) == 1 and isinstance(shape[0], (list, tuple)):
            return tuple(int(s) for s in shape[0])
        if len(shape) == 1 and isinstance(shape[0], int):
            return (int(shape[0]),)
        return tuple(int(s) for s in shape)

    def empty_(self, size: Tuple[int, ...], dtype: Any = None, device: Any = None):
        """Create an uninitialized tensor of the given shape (backend hook)."""
        raise NotImplementedError(f"{self.__class__.__name__} must implement empty_()")
    @staticmethod
    def backend_class_from_backend_data(data):
        """
        Given a backend-native data object (e.g., torch.Tensor, np.ndarray),
        return the registered backend class that wraps this data type.
        """
        # Ensure registry is populated

        for backend_cls in BACKEND_REGISTRY.values():
            if type(data) == backend_cls:
                return backend_cls
            
            tensor_type = backend_cls.tensor_type_
            
            if tensor_type is not None and isinstance(data, tensor_type):
                return backend_cls
        return None
    # Redirect backward to autograd implementation for user convenience

    def backward(self, *args, **kwargs):
        from .autograd import backward as _autograd_backward
        return _autograd_backward(self, *args, **kwargs)
    """Abstraction layer for tensor operations."""
    # --- Sentinel dtypes for use before backend is set ---
    float_dtype_ = 'float32'  # Default sentinel, can be replaced by backend
    long_dtype_ = 'int64'     # Default sentinel, can be replaced by backend
    bool_dtype_ = 'bool'      # Default sentinel, can be replaced by backend
    # --- Unary operators ---


    def __neg__(self):
        return self._apply_operator("neg", self, None)

    def __pos__(self):
        # +tensor is a no-op, return self
        return self

    def sign(self):
        return self._apply_operator("sign", self, None)

    def abs(self):
        return self._apply_operator("abs", self, None)

    def __abs__(self):
        return self._apply_operator("abs", self, None)


    def __invert__(self):
        return self._apply_operator("invert", self, None)


    def __round__(self, n=None):
        raise NotImplementedError(f"{self.__class__.__name__} must implement __round__()")


    def __trunc__(self):
        raise NotImplementedError(f"{self.__class__.__name__} must implement __trunc__()")


    def __floor__(self):
        raise NotImplementedError(f"{self.__class__.__name__} must implement __floor__()")


    def __ceil__(self):
        raise NotImplementedError(f"{self.__class__.__name__} must implement __ceil__()")

    # --- Backend hooks for unary ops (must be implemented by backends) ---
    def neg_(self):
        raise NotImplementedError(f"{self.__class__.__name__} must implement neg_()")

    def abs_(self):
        raise NotImplementedError(f"{self.__class__.__name__} must implement abs_()")

    def invert_(self):
        raise NotImplementedError(f"{self.__class__.__name__} must implement invert_()")

    def round_(self, n=None):
        raise NotImplementedError(f"{self.__class__.__name__} must implement round_()")

    def trunc_(self):
        raise NotImplementedError(f"{self.__class__.__name__} must implement trunc_()")

    def floor_(self):
        raise NotImplementedError(f"{self.__class__.__name__} must implement floor_()")

    def ceil_(self):
        raise NotImplementedError(f"{self.__class__.__name__} must implement ceil_()")
    def max_(self, dim=None, keepdim: bool = False):
        raise NotImplementedError(f"{self.__class__.__name__} must implement max_() with keepdim.")

    def argmax_(self, dim=None, keepdim: bool = False):
        raise NotImplementedError(f"{self.__class__.__name__} must implement argmax_() with keepdim.")

    # --- Clamping ---
    def clamp(self, min: float | None = None, max: float | None = None) -> "AbstractTensor":
        """Return ``self`` clamped between ``min`` and ``max``."""
        result = type(self)(track_time=self.track_time, tape=getattr(self, "_tape", None))
        result.data = self.clamp_(min_val=min, max_val=max)
        return result

    def clamp_(self, min_val: float | None = None, max_val: float | None = None):
        raise NotImplementedError(f"{self.__class__.__name__} must implement clamp_()")

    def clamp_min(self, min_val: float) -> "AbstractTensor":
        """Clamp values below ``min_val`` up to ``min_val``."""
        result = type(self)(track_time=self.track_time, tape=getattr(self, "_tape", None))
        result.data = self.clamp_min_(min_val)
        return result

    def clamp_min_(self, min_val: float):
        raise NotImplementedError(f"{self.__class__.__name__} must implement clamp_min_()")

    def clamp_max(self, max_val: float) -> "AbstractTensor":
        """Clamp values above ``max_val`` down to ``max_val``."""
        result = type(self)(track_time=self.track_time, tape=getattr(self, "_tape", None))
        result.data = self.clamp_max_(max_val)
        return result

    def clamp_max_(self, max_val: float):
        raise NotImplementedError(f"{self.__class__.__name__} must implement clamp_max_()")

    # --- API compatibility ---
    def clip(
        self,
        min: float | None = None,
        max: float | None = None,
        *,
        a_min: float | None = None,
        a_max: float | None = None,
    ) -> "AbstractTensor":
        """Alias for :meth:`clamp` accepting NumPy-style parameters."""
        if (min is not None or max is not None) and (a_min is not None or a_max is not None):
            raise TypeError("Specify either min/max or a_min/a_max, not both")
        if min is None and max is None:
            min, max = a_min, a_max
        return self.clamp(min=min, max=max)

    def greater_(self, value):
        raise NotImplementedError(f"{self.__class__.__name__} must implement greater_()")
    def greater_equal_(self, value):
        raise NotImplementedError(f"{self.__class__.__name__} must implement greater_equal_()")

    def less_(self, value):
        raise NotImplementedError(f"{self.__class__.__name__} must implement less_()")

    def less_equal_(self, value):
        raise NotImplementedError(f"{self.__class__.__name__} must implement less_equal_()")

    def equal_(self, value):
        raise NotImplementedError(f"{self.__class__.__name__} must implement equal_()")
    def not_equal_(self, value):
        raise NotImplementedError(f"{self.__class__.__name__} must implement not_equal_()")

    # --- Logical ---
    def logical_not(self) -> "AbstractTensor":
        result = type(self)(track_time=self.track_time, tape=getattr(self, "_tape", None))
        result.data = self.logical_not_()
        return result

    def logical_not_(self):
        raise NotImplementedError(f"{self.__class__.__name__} must implement logical_not_()")

    # --- Unary math ---
    def sqrt(self) -> "AbstractTensor":
        if isinstance(self, AbstractTensor):
            result = type(self)(track_time=self.track_time, tape=getattr(self, "_tape", None))
        else:
            result = AbstractTensor.get_tensor(self.data, track_time=False)
        result.data = self.sqrt_()
        return result

    def sqrt_(self):
        raise NotImplementedError(f"{self.__class__.__name__} must implement sqrt_()")

    def exp(self) -> "AbstractTensor":
        result = type(self)(track_time=self.track_time, tape=getattr(self, "_tape", None))
        result.data = self.exp_()
        return result

    def exp_(self):
        raise NotImplementedError(f"{self.__class__.__name__} must implement exp_()")

    def log(self) -> "AbstractTensor":
        result = type(self)(track_time=self.track_time, tape=getattr(self, "_tape", None))
        result.data = self.log_()
        return result

    def log_(self):
        raise NotImplementedError(f"{self.__class__.__name__} must implement log_()")

    # --- Softmax utilities ---
    def softmax(self, dim: int = -1) -> "AbstractTensor":
        result = type(self)(track_time=self.track_time, tape=getattr(self, "_tape", None))
        result.data = self.softmax_(dim)
        return result

    def softmax_(self, dim):
        raise NotImplementedError(f"{self.__class__.__name__} must implement softmax_()")

    def log_softmax(self, dim: int = -1) -> "AbstractTensor":
        result = type(self)(track_time=self.track_time, tape=getattr(self, "_tape", None))
        result.data = self.log_softmax_(dim)
        return result

    def log_softmax_(self, dim):
        raise NotImplementedError(f"{self.__class__.__name__} must implement log_softmax_()")

    # --- Basic layout ---
    def mean(self, dim=None, keepdim: bool = False):
        """Return the mean of the tensor along the specified dimension(s)."""
        finalize = AbstractTensor._pre_autograd(
            "mean", [self], params={"axis": dim, "keepdim": keepdim}
        )
        result = type(self)(track_time=self.track_time, tape=getattr(self, "_tape", None))
        result.data = self.mean_(dim=dim, keepdim=keepdim)
        return finalize(result)

    def sum(self, dim=None, keepdim: bool = False):
        """Return the sum of the tensor along the specified dimension(s)."""
        finalize = AbstractTensor._pre_autograd(
            "sum", [self], params={"axis": dim, "keepdim": keepdim}
        )
        result = type(self)(track_time=self.track_time, tape=getattr(self, "_tape", None))
        result.data = self.sum_(dim=dim, keepdim=keepdim)
        return finalize(result)

    def cumsum(self, dim: int = 0) -> "AbstractTensor":
        """Return the cumulative sum of the tensor along a dimension."""
        result = type(self)(track_time=self.track_time, tape=getattr(self, "_tape", None))
        result.data = self.cumsum_(dim)
        return result

    def min(self, dim=None, keepdim: bool = False):
        """Return the minimum of the tensor along the specified dimension(s)."""
        result = type(self)(track_time=self.track_time, tape=getattr(self, "_tape", None))
        result.data = self.min_(dim=dim, keepdim=keepdim)
        return result

    def argmin(self, dim: Optional[int] = None, keepdim: bool = False):
        """Return the indices of the minimum values along an axis."""
        return self.argmin_(dim, keepdim)
    # --- Backend hooks for reductions (must be implemented by backends) ---
    def mean_(self, dim=None, keepdim: bool = False):
        raise NotImplementedError(f"{self.__class__.__name__} must implement mean_() with keepdim.")

    def sum_(self, dim=None, keepdim: bool = False):
        raise NotImplementedError(f"{self.__class__.__name__} must implement sum_() with keepdim.")

    def cumsum_(self, dim: int = 0):
        raise NotImplementedError(f"{self.__class__.__name__} must implement cumsum_()")

    def min_(self, dim=None, keepdim: bool = False):
        raise NotImplementedError(f"{self.__class__.__name__} must implement min_() with keepdim.")

    def argmin_(self, dim=None, keepdim: bool = False):
        raise NotImplementedError(f"{self.__class__.__name__} must implement argmin_() with keepdim.")

    def tolist_(self):
        raise NotImplementedError(f"{self.__class__.__name__} must implement tolist_() for conversion to list.")
    def _AbstractTensor__unwrap(self, obj=None):
        """Return the underlying tensor data for this AbstractTensor or for another AbstractTensor instance."""
        if obj is None:
            return self.data
        if isinstance(obj, AbstractTensor):
            return obj.data
        return obj
    def __init__(self, track_time: bool = False, requires_grad: bool = False, tape: "GradTape" | None = None):
        """Create a new tensor wrapper.

        Parameters
        ----------
        track_time:
            Unused placeholder retained for API compatibility.
        tape:
            Optional :class:`GradTape` the tensor should attach to. If omitted,
            the global ``autograd`` tape is used and the tensor registers itself
            as a root node on that graph.
        """

        self.track_time = track_time
        if tape is None and requires_grad:
            from . import autograd as _autograd  # local import to avoid cycle
            tape = _autograd.autograd.tape
        if requires_grad:
            self._tape = tape
            self._tape.create_tensor_node(self)


    def tensor_from_list_(self, data, dtype=None, device=None):
        """
        Create a tensor from a Python list using the first suitable backend in BACKEND_REGISTRY (including torch),
        or try to import numpy/pure_python as fallback. Use the first available backend found.
        """
        if isinstance(data, AbstractTensor):
            return data.data

        # 1. Try any already-registered backend
        for name, backend_cls in BACKEND_REGISTRY.items():
            if backend_cls is not None:
                inst = backend_cls(track_time=False)
                return inst.tensor_from_list_(data, dtype, device)

        # 2. Try to import and register numpy backend
        backend_cls = BACKEND_REGISTRY.get("numpy")
        if backend_cls is None:
            try:
                from . import numpy_backend  # noqa: F401
                backend_cls = BACKEND_REGISTRY.get("numpy")
            except Exception:
                backend_cls = None
        if backend_cls is not None:
            inst = backend_cls(track_time=False)
            return inst.tensor_from_list_(data, dtype, device)

        # 3. Try to import and register pure_python backend
        backend_cls = BACKEND_REGISTRY.get("pure_python")
        if backend_cls is None:
            try:
                from . import pure_backend  # noqa: F401
                backend_cls = BACKEND_REGISTRY.get("pure_python")
            except Exception:
                backend_cls = None
        if backend_cls is not None:
            inst = backend_cls(track_time=False)
            return inst.tensor_from_list_(data, dtype, device)

        # 4. If all else fails, raise an error
        raise RuntimeError("No suitable tensor backend is available to create a tensor from list.")

    @classmethod
    def _tensor_from_list(
        cls,
        data,
        dtype=None,
        device=None,
        tape: "GradTape" | None = None,
        *,
        like: "AbstractTensor" | None = None,
        requires_grad: bool = False,
    ):
        """Centralized list->tensor creation.

        - If called on AbstractTensor, choose backend from ``like`` or registry.
        - If called on a backend subclass, use it directly.
        - Always attaches to ``tape`` if provided and sets requires_grad when requested.
        """
        # Resolve target backend
        target_cls = cls
        if cls is AbstractTensor:
            if like is not None:
                target_cls = type(like)
            else:
                target_cls = AbstractTensor.check_or_build_registry()

        inst = target_cls(track_time=False, tape=tape)
        inst.data = inst.tensor_from_list_(data, dtype, device)
        if requires_grad:
            try:
                inst.requires_grad_(True)
            except Exception:
                try:
                    inst._requires_grad = True
                except Exception:
                    pass
        return inst

    # --- Tensor creation and manipulation methods ---

    def full_(
        self,
        size: Tuple[int, ...],
        fill_value: Any,
        dtype: Any = None,
        device: Any = None,
    ):
        raise NotImplementedError(f"{self.__class__.__name__} must implement full_()")

    def zeros_(self, size: Tuple[int, ...], dtype: Any = None, device: Any = None):
        raise NotImplementedError(f"{self.__class__.__name__} must implement zeros_()")

    def ones_(self, size: Tuple[int, ...], dtype: Any = None, device: Any = None):
        raise NotImplementedError(f"{self.__class__.__name__} must implement ones_()")

    def zeros_like_(self, dtype: Any = None, device: Any = None):
        raise NotImplementedError(f"{self.__class__.__name__} must implement zeros_like_()")

    def ones_like_(self, dtype: Any = None, device: Any = None):
        raise NotImplementedError(f"{self.__class__.__name__} must implement ones_like_()")

    def full_like_(
        self,
        fill_value: Any,
        dtype: Any = None,
        device: Any = None,
    ):
        raise NotImplementedError(f"{self.__class__.__name__} must implement full_like_()")

    def clone(self) -> "AbstractTensor":
        result = AbstractTensor.get_tensor(like=self)
        result.data = self.clone_()
        return result

    # copy is an alias of clone for API compatibility
    def copy(self) -> "AbstractTensor":
        return self.clone()

    def to_device(self, device: Any = None) -> "AbstractTensor":
        result = type(self)(track_time=self.track_time, tape=getattr(self, "_tape", None))
        result.data = self.to_device_(device)
        return result

    def get_device(self) -> Any:
        return self.get_device_()

    def get_dtype(self) -> Any:
        return self.get_dtype_()


    # --- Properties and methods from abstraction_methods/properties.py ---
    numel = _properties.numel
    item = _properties.item
    shape = _properties.shape
    shape_ = _properties.shape_
    ndim = _properties.ndim
    dim = _properties.dim
    ndims = _properties.ndims
    datastring = _properties.datastring
    __str__ = _properties.__str__
    __repr__ = _properties.__repr__
    __len__ = _properties.__len__

    @staticmethod
    def check_or_build_registry():
        cls = None
        if not BACKEND_REGISTRY:
            try:
                from . import numpy_backend  # noqa: F401
            except Exception:
                pass
            try:
                from . import torch_backend  # noqa: F401
            except Exception:
                pass
            try:
                from . import pure_backend  # noqa: F401
            except Exception:
                pass

        for backend_name in ("numpy", "torch", "pure_python"):
            backend_cls = BACKEND_REGISTRY.get(backend_name)
            if backend_cls is not None:
                cls = backend_cls
                break
        if cls is None:
            raise RuntimeError("No tensor backend available for tensor creation.")
        return cls

    @classmethod
    def tensor(
        cls,
        data=None,
        *,
        dtype=None,
        device=None,
        track_time: bool = False,
        faculty: "Faculty" = None,
        requires_grad: bool = False,
        tape: "GradTape" | None = None,
    ) -> "AbstractTensor":
        """
        Create an AbstractTensor from `data`.

        - If called on AbstractTensor: auto-select backend via get_tensor(...).
        - If called on a backend subclass: use that backend directly.
        - dtype/device are applied best-effort after wrapping.
        """
        if faculty is not None:
            print("Faculty is depreciated and unused")
        if cls is AbstractTensor:
            cls = cls.check_or_build_registry()

        # Use the specific backend class
        inst = cls(track_time=track_time, requires_grad=requires_grad, tape=tape)
        if data is None:
            # Initialize a concrete empty tensor on the selected backend so the
            # object has a valid `.data` payload. This avoids leaking
            # uninitialized "backend handles" into code paths that expect real
            # tensors (numel/item/dtype/device).
            try:  # backends implement empty_(shape, dtype, device)
                empty_buf = inst.empty_((0,), dtype=dtype, device=device)
                try:
                    inst.data = empty_buf  # type: ignore[attr-defined]
                except Exception:
                    pass
            except Exception:
                # If backend lacks empty_ or assignment fails, fall back to
                # returning the instance without data; callers must avoid
                # truthiness/numel/item on it.
                pass
            return inst

        out = inst.ensure_tensor(data)
        if dtype is not None:
            try:
                out = out.to_dtype(dtype)
            except Exception:
                pass
        if device is not None:
            try:
                out = out.to_device(device)
            except Exception:
                pass
        return out

    @classmethod
    def from_nested(cls, data, *, dtype=None, device=None):
        """
        Recursively pack arbitrarily nested sequences of leaves (scalars, numpy/torch tensors,
        AbstractTensor instances) into a single AbstractTensor by stacking bottom-up.

        This is the safe replacement for passing a nested list to .tensor(...).
        """
        from .nested_pack import pack_nested_to_tensor

        return pack_nested_to_tensor(data, dtype=dtype, device=device, cls=cls)

    @staticmethod
    def get_tensor(
        data=None,
        *,
        dtype=None,
        device=None,
        cls=None,
        like=None,
        track_time=False,
        tape: "GradTape" | None = None,
        requires_grad: bool = False,
    ) -> "AbstractTensor":
        """
        Get the tensor data from this AbstractTensor or create a new one if data is provided.
        If data is None, return self.
        """
        if cls is None:
            if like is not None:
                cls = like.__class__
            else:
                cls = AbstractTensor.check_or_build_registry()
        # If caller wants gradients and did not provide a tape, use the global tape
        if requires_grad and tape is None:
            if like is not None:
                tape = like._tape
                requires_grad = like.requires_grad
            if tape is None and requires_grad is not None:
                try:
                    from . import autograd as _autograd  # local import to avoid cycles
                    tape = _autograd.autograd.tape
                except Exception:
                    tape = None
            else:
                tape = None
        t = cls.tensor(data, dtype=dtype, device=device, requires_grad=requires_grad, track_time=track_time, tape=tape)
        return t

    def tensor_like(self, data=None, *, dtype=None, device=None, cls=None) -> "AbstractTensor":
        """
        Get the tensor data from this AbstractTensor or create a new one if data is provided.
        If data is None, return self.
        """
        if cls is not None:
            return cls.tensor(data, dtype=dtype, device=device, track_time=self.track_time)
        return self.tensor(data, dtype=dtype, device=device, track_time=self.track_time)

    @staticmethod
    def range(start, end=None, step=1, *, dtype=None, device=None, cls=None, tape: "GradTape" | None = None):
        return AbstractTensor.arange(start, end, step, dtype=dtype, device=device, cls=cls, tape=tape)

    @staticmethod
    def arange(
        start,
        end=None,
        step=1,
        *,
        dtype=None,
        device=None,
        cls=None,
        tape: "GradTape" | None = None,
    ) -> "AbstractTensor":
        """
        Create an arange tensor using the best available backend if cls is None.

        Forms:
        arange(end)                -> [0, 1, ..., end-1]
        arange(start, end)         -> [start, ..., end-step]
        arange(start, end, step)   -> general form

        Notes:
        - step must be nonzero.
        - dtype/device are forwarded to the backend.
        """
        # Normalize one-argument form
        if end is None:
            start, end = 0, start

        if step == 0:
            raise ValueError("arange step must be nonzero")

        # Backend selection (attempt to register common backends)
        if cls is None:
<<<<<<< HEAD
            test_tensor = AbstractTensor.get_tensor(0)
            cls = type(test_tensor)
=======
            try:
                from . import numpy_backend  # noqa: F401
            except Exception:
                pass
            try:
                from . import torch_backend  # noqa: F401
            except Exception:
                pass
            try:
                from . import pure_backend  # noqa: F401
            except Exception:
                pass

            for backend_name in ("numpy", "torch", "pure_python"):
                backend_cls = BACKEND_REGISTRY.get(backend_name)
                if backend_cls is not None:
                    cls = backend_cls
                    break
            if cls is None:
                raise RuntimeError("No tensor backend available for arange.")
>>>>>>> 1e5ae033

        inst = cls(track_time=False, tape=tape)  # Assuming default track_time
        inst.data = inst.arange_(start, end, step, dtype=dtype, device=device)
        return inst

    def select_by_indices(
        self, indices_dim0: Any = None, indices_dim1: Any = None
    ) -> "AbstractTensor":
        result = type(self)(track_time=self.track_time, tape=getattr(self, "_tape", None))
        result.data = self.select_by_indices_(indices_dim0, indices_dim1)
        return result

    def log_softmax(self, dim: int = -1) -> "AbstractTensor":
        result = type(self)(track_time=self.track_time, tape=getattr(self, "_tape", None))
        result.data = self.log_softmax_(dim)
        return result

    def pad(self, pad: Tuple[int, ...] = (0, 0), value: float = 0) -> "AbstractTensor":
        result = type(self)(track_time=self.track_time, tape=getattr(self, "_tape", None))
        result.data = self.pad_(pad, value)
        return result

    # --- 2D spatial helpers -------------------------------------------------
    def pad2d(self, pad: Tuple[int, int, int, int], value: float = 0.0) -> "AbstractTensor":
        """Pad a 4D NCHW tensor with constant values.

        Parameters
        ----------
        pad:
            Tuple ``(pad_left, pad_right, pad_top, pad_bottom)``.
        value:
            Constant fill value for padded regions.
        """
        result = type(self)(track_time=self.track_time, tape=getattr(self, "_tape", None))
        result.data = self.pad2d_(pad, value)
        return result

    def pad2d_(self, pad: Tuple[int, int, int, int], value: float = 0.0):
        """Backend hook for :meth:`pad2d`."""
        # Default implementation delegates to generic ``pad``.
        return self.pad_(pad, value)


    @staticmethod
    def cat(tensors: List[Any], dim: int = 0) -> "AbstractTensor":
        """Concatenate ``tensors`` along dimension ``dim``.

        Accepts raw backend tensors or ``AbstractTensor`` instances and
        dispatches to the underlying backend implementation via ``cat_``.
        """
        if not tensors:
            raise ValueError("cat requires at least one tensor")
        first = AbstractTensor.get_tensor(tensors[0])
        tensors = [first.ensure_tensor(t) for t in tensors]
        result = first.__class__(track_time=first.track_time)
        result.data = first.cat_(tensors, dim)
        return result

    class _TopKResult(NamedTuple):
        values: "AbstractTensor"
        indices: Any

    @staticmethod
    def topk(tensor: Any, k: int = 1, dim: int = -1) -> "AbstractTensor._TopKResult":
        """Return the top ``k`` elements and their indices along ``dim``.

        Mirrors ``torch.topk`` by returning a named tuple with ``values`` and
        ``indices`` fields.
        """
        tensor = AbstractTensor.get_tensor(tensor)
        values, idxs = tensor.topk_(k, dim)
        result = tensor.__class__(track_time=tensor.track_time)
        result.data = values
        return AbstractTensor._TopKResult(result, idxs)

    @staticmethod
    def stack(tensors: List[Any], dim: int = 0) -> "AbstractTensor":
        """Stack ``tensors`` along a new dimension ``dim`` with autograd support.

        - Records a "stack" node so gradients are properly distributed back to
          each input via the registered backward rule (unstack along ``dim``).
        - No explicit ``requires_grad`` flag: the result requires grad when any
          input does; standard autograd semantics.
        """
        if not tensors:
            raise ValueError("stack requires at least one tensor")
        first = AbstractTensor.get_tensor(tensors[0])
        ts = [first.ensure_tensor(t) for t in tensors]
        out = first.__class__(track_time=first.track_time, tape=getattr(first, "_tape", None))
        out.data = first.stack_(ts, dim)
        finalize = AbstractTensor._pre_autograd("stack", ts, params={"dim": dim})
        return finalize(out)

    @staticmethod
    def unstack(tensor: Any, dim: int = 0) -> tuple:
        """Split ``tensor`` into a tuple of slices along dimension ``dim``.

        Utility used by backward rules; does not record autograd nodes.
        """
        t = AbstractTensor.get_tensor(tensor)
        shape = t.shape
        if dim < 0:
            dim = len(shape) + dim
        n = shape[dim]
        parts = []
        for i in range(n):
            idx = [slice(None)] * len(shape)
            idx[dim] = i
            parts.append(t[tuple(idx)])
        return tuple(parts)

    @staticmethod
    def split(tensor: Any, sizes: List[int], dim: int = 0) -> tuple:
        """Split ``tensor`` into chunks with ``sizes`` along ``dim``.

        Utility used by backward rules; does not record autograd nodes.
        """
        t = AbstractTensor.get_tensor(tensor)
        shape = t.shape
        if dim < 0:
            dim = len(shape) + dim
        parts = []
        offset = 0
        for s in sizes:
            idx = [slice(None)] * len(shape)
            idx[dim] = slice(offset, offset + s)
            parts.append(t[tuple(idx)])
            offset += s
        return tuple(parts)

    @staticmethod
    def copyto(
        dst: Any,
        src: Any,
        *,
        where: Any | None = None,
        casting: str = "same_kind",
    ) -> "AbstractTensor":
        """Copy ``src`` into ``dst`` with NumPy ``copyto`` semantics."""
        dst_tensor = dst if isinstance(dst, AbstractTensor) else AbstractTensor.get_tensor(dst)
        src_tensor = dst_tensor.ensure_tensor(src)
        where_tensor = dst_tensor.ensure_tensor(where) if where is not None else None
        dst_tensor.data = dst_tensor.copyto_(
            src_tensor, where=where_tensor, casting=casting
        )
        return dst_tensor

    @staticmethod
    def diag(tensor: Any, offset: int = 0) -> "AbstractTensor":
        """Extract or construct a diagonal.

        Mirrors ``numpy.diag`` behaviour. If ``tensor`` is 1‑D, a square
        matrix is returned with ``tensor`` on the ``offset`` diagonal. If
        ``tensor`` is 2‑D, the specified diagonal is extracted.

        Args:
            tensor: Input array or ``AbstractTensor``.
            offset: Which diagonal to consider. ``0`` selects the main
                diagonal, positive values move up, negative move down.

        Returns:
            ``AbstractTensor`` holding the resulting diagonal data.
        """
        t = AbstractTensor.get_tensor(tensor)
        result = t.__class__(track_time=t.track_time)
        result.data = t.diag_(offset)
        return result


    # --- Broadcasting helpers (abstract, backend-agnostic) ---
    def expand(self, *shape) -> "AbstractTensor":
        """Backend-agnostic expand/broadcast_to (view when possible).

        Accepts either a single iterable ``shape`` or multiple integer
        dimensions, mirroring ``torch.Tensor.expand``.  All provided values are
        collapsed into a single ``tuple`` before delegating to
        :meth:`expand_`.

        Also records an autograd node (as "broadcast_to") so gradients flow
        back through broadcasted views via the standard unbroadcast rule.
        """

        if len(shape) == 1 and isinstance(shape[0], (tuple, list)):
            shape = tuple(shape[0])
        else:
            shape = tuple(shape)

        result = type(self)(track_time=self.track_time, tape=getattr(self, "_tape", None))
        result.data = self.expand_(shape)
        # Record on the tape so that grads flow back to the source tensor.
        # Pass the target shape as a parameter for the backward rule signature (g, x, shape).
        finalize = AbstractTensor._pre_autograd("broadcast_to", [self], params={"shape": shape})
        return finalize(result)
    # in AbstractTensor (abstraction.py)
    def broadcast_rows(self, n: int, *, label: str | None = None) -> "AbstractTensor":
        """
        Make a (1, D) bias behave as (n, D) via view-style expand when possible.
        If already (n, D) return self.
        If neither 1 nor n rows, raise a labeled TensorShapeError.
        """
        rows, cols = self.shape[0], self.shape[1]
        if rows == n:
            return self
        if rows == 1:
            try:
                return self.expand((n, cols))
            except Exception:
                # backend lacks true view-expand; fall back to repeat
                return self.repeat_interleave(repeats=n, dim=0)

        # Build an iff-applicable hint (only when it's the classic "multi-row bias" mistake)
        hint = None
        if rows > 1 and cols >= 1:
            # This really looks like an accidental (N, D) bias; propose a safe collapse.
            hint = (
                "Bias must be a single row broadcast across the batch, or match the batch exactly. "
                "If you accidentally created an (N, D) bias, collapse it, e.g.: "
                "bias = bias.sum(dim=0, keepdim=True)  # -> (1, D)"
            )

        raise TensorShapeError(
            "Broadcast error",
            _Diag(
                op="broadcast_rows",
                tensor=label,
                expected=f"(1, {cols}) or ({n}, {cols})",
                actual=f"({rows}, {cols})",
                batch_size=n,
                hint=hint,  # only shown in 'auto' if we actually built one
            ),
        )



    # Backend hooks -----------------------------------------------------------
    def expand_(self, shape):  # pragma: no cover - backend required
        raise NotImplementedError(
            f"{self.__class__.__name__} must implement expand_()"
        )

    def repeat_interleave_(
        self, repeats: int = 1, dim: Optional[int] = None
    ):  # pragma: no cover - backend required
        raise NotImplementedError(
            f"{self.__class__.__name__} must implement repeat_interleave_()"
        )

    def copyto_(
        self,
        src: Any,
        *,
        where: Any | None = None,
        casting: str = "same_kind",
    ):  # pragma: no cover - backend required
        raise NotImplementedError(
            f"{self.__class__.__name__} must implement copyto_()"
        )

    def view_flat(self) -> "AbstractTensor":
        result = type(self)(track_time=self.track_time, tape=getattr(self, "_tape", None))
        result.data = self.view_flat_()
        return result

    def assign_at_indices(
        self,
        indices_dim0: Any = None,
        indices_dim1: Any = None,
        values_to_assign: Any = None,
    ) -> "AbstractTensor":
        result = type(self)(track_time=self.track_time, tape=getattr(self, "_tape", None))
        result.data = self.assign_at_indices_(
            indices_dim0, indices_dim1, values_to_assign
        )
        return result

    def increment_at_indices(self, mask: Any = None) -> "AbstractTensor":
        result = type(self)(track_time=self.track_time, tape=getattr(self, "_tape", None))
        result.data = self.increment_at_indices_(mask)
        return result

    # Only keep the upper, guarded to_backend (already present above)

    

    def boolean_mask_select(self, mask: Any = None) -> "AbstractTensor":
        result = type(self)(track_time=self.track_time, tape=getattr(self, "_tape", None))
        result.data = self.boolean_mask_select_(mask)
        return result

    def tobytes(self) -> bytes:
        """Serialize tensor data to bytes by serializing each item in the list."""
        items = self.tolist()
        # If items is a list of tensors, recursively call tobytes; otherwise, bytes(items)
        if hasattr(items, '__iter__') and not isinstance(items, (bytes, bytearray)):
            # Flatten the list and convert each item to bytes
            flat = []
            def _flatten(x):
                if isinstance(x, (list, tuple)):
                    for y in x:
                        _flatten(y)
                else:
                    flat.append(x)
            _flatten(items)
            # Try to convert each item to bytes, if possible
            result = b''
            for v in flat:
                if hasattr(v, 'tobytes'):
                    result += v.tobytes()
                elif isinstance(v, (int, float, bool)):
                    import struct
                    # Use double for float, long long for int, ? for bool
                    if isinstance(v, float):
                        result += struct.pack('d', v)
                    elif isinstance(v, int):
                        result += struct.pack('q', v)
                    elif isinstance(v, bool):
                        result += struct.pack('?', v)
                elif isinstance(v, bytes):
                    result += v
                else:
                    # fallback: try str encoding
                    result += str(v).encode('utf-8')
            return result
        else:
            # Not a list, just try to convert directly
            if hasattr(items, 'tobytes'):
                return items.tobytes()
            elif isinstance(items, (int, float, bool)):
                import struct
                if isinstance(items, float):
                    return struct.pack('d', items)
                elif isinstance(items, int):
                    return struct.pack('q', items)
                elif isinstance(items, bool):
                    return struct.pack('?', items)
            elif isinstance(items, bytes):
                return items
            else:
                return str(items).encode('utf-8')

    def tolist(self) -> List[Any]:
        return self.tolist_()

    @property
    def pi(self) -> float:
        if not hasattr(self, "_pi"):
            return self._pi
        else:
            return self.long_pi()
        
    def long_pi(self):
        # Pi to 50 decimal places
        return AbstractTensor.tensor(
            3.14159265358979323846264338327950288419716939937510,
            dtype=self.float_dtype, device=self.get_device()
        )

    def index_select(self, dim: int = 0, indices: Any = None) -> "AbstractTensor":
        result = type(self)(track_time=self.track_time, tape=getattr(self, "_tape", None))
        result.data = self.index_select_(dim, indices)
        return result

    def argmin(self, dim: Optional[int] = None) -> "AbstractTensor":
        result = type(self)(track_time=self.track_time, tape=getattr(self, "_tape", None))
        result.data = self.argmin_(dim)
        return result

    def interpolate(self, size: Tuple[int, ...] = None) -> "AbstractTensor":
        result = type(self)(track_time=self.track_time, tape=getattr(self, "_tape", None))
        result.data = self.interpolate_(size)
        return result

    def save(self, filepath: str = None) -> None:
        self.save_(filepath)

    def load(
        self, filepath: str, dtype: Any = None, device: Any = None
    ) -> "AbstractTensor":
        result = type(self)(track_time=self.track_time, tape=getattr(self, "_tape", None))
        result.data = self.load_(filepath, dtype, device)
        return result

    def to_dtype(self, dtype: str = "float") -> "AbstractTensor":
        result = type(self)(track_time=self.track_time, tape=getattr(self, "_tape", None))
        result.data = self.to_dtype_(dtype)
        return result

    # --- Dtype helpers ---
    @property
    def long_dtype(self) -> Any:
        return self.long_dtype_

    @property
    def bool_dtype(self) -> Any:
        return self.bool_dtype_

    @property
    def float_dtype(self) -> Any:
        return self.float_dtype_

    @property
    def tensor_type(self) -> type:
        return self.tensor_type_

    # Lightweight helper to coerce arbitrary input to this backend's tensor type


    def to_backend(self, target_ops):
        conv_func = CONVERSION_REGISTRY.get((type(self), type(target_ops)))
        if conv_func is None:
            converted = default_to_backend(self, self, target_ops)
        else:
            converted = conv_func(self, self, target_ops)

        if isinstance(converted, AbstractTensor):
            if type(converted) is type(target_ops):
                return converted
            # No progress? Inject raw data into the target and bail.
            if type(converted) is type(self):
                out = type(target_ops)(track_time=self.track_time, tape=getattr(target_ops, "_tape", None))
                out.data = converted.data
                return out
            return converted.to_backend(target_ops)

        new_tensor = type(target_ops)(track_time=self.track_time, tape=getattr(target_ops, "_tape", None))
        new_tensor.data = converted
        return new_tensor

    def ensure_tensor(self, tensor: Any) -> "AbstractTensor":
        """Return ``tensor`` wrapped as an ``AbstractTensor`` instance."""
        if not isinstance(self, AbstractTensor):
            raise TypeError(f"ensure_tensor called on non-AbstractTensor instance: {type(self)}")
        if tensor is None:
            raise ValueError("ensure_tensor called with tensor=None")
        backend_cls = self.__class__
        if isinstance(tensor, AbstractTensor):
            return tensor.to_backend(self)
        if isinstance(tensor, self.tensor_type):
            result = backend_cls(track_time=self.track_time, tape=getattr(self, "_tape", None))
            result.data = tensor
            return result
        if torch is not None and isinstance(tensor, torch.Tensor):
            try:
                from .torch_backend import PyTorchTensorOperations
                torch_ops = AbstractTensor.get_tensor(cls=PyTorchTensorOperations, tape=getattr(self, "_tape", None))
                tmp = torch_ops.__class__(track_time=self.track_time, tape=getattr(self, "_tape", None))
                tmp.data = tensor
                return tmp.to_backend(self)
            except Exception:
                pass
        if np is not None and isinstance(tensor, np.ndarray):
            from .numpy_backend import NumPyTensorOperations
            numpy_ops = AbstractTensor.get_tensor(cls=NumPyTensorOperations, tape=getattr(self, "_tape", None))
            numpy_tensor = numpy_ops.__class__(track_time=self.track_time, tape=getattr(self, "_tape", None))
            numpy_tensor.data = tensor
            return numpy_tensor.to_backend(self)
        if isinstance(tensor, (list, tuple)):
            # Mixed or nested sequences are routed through the nested packer
            if any(isinstance(elem, (list, tuple, AbstractTensor)) for elem in tensor):
                # Ensure nested creation attaches to this tensor's tape
                from . import autograd as _autograd
                prev = _autograd.autograd.tape
                try:
                    if getattr(self, "_tape", None) is not None:
                        _autograd.autograd.tape = getattr(self, "_tape", None)
                    return self.__class__.from_nested(tensor)
                finally:
                    _autograd.autograd.tape = prev
            try:
                from . import autograd as _autograd
                prev = _autograd.autograd.tape
                try:
                    if getattr(self, "_tape", None) is not None:
                        _autograd.autograd.tape = getattr(self, "_tape", None)
                    return type(self)._tensor_from_list(tensor, dtype=None, device=None, tape=getattr(self, "_tape", None))
                finally:
                    _autograd.autograd.tape = prev
            except Exception:
                # numpy/pure backends may choke on ragged lists; fall back to nested pack
                from . import autograd as _autograd
                prev = _autograd.autograd.tape
                try:
                    if getattr(self, "_tape", None) is not None:
                        _autograd.autograd.tape = getattr(self, "_tape", None)
                    return self.__class__.from_nested(tensor)
                finally:
                    _autograd.autograd.tape = prev
        if hasattr(tensor, "tolist"):
            return self.ensure_tensor(tensor.tolist())
        from . import autograd as _autograd
        prev = _autograd.autograd.tape
        try:
            if getattr(self, "_tape", None) is not None:
                _autograd.autograd.tape = getattr(self, "_tape", None)
            return type(self)._tensor_from_list([tensor], dtype=None, device=None, tape=getattr(self, "_tape", None))
        finally:
            _autograd.autograd.tape = prev

    # --- Operator routing ---
    @staticmethod
    def _pre_autograd(op: str, inputs: Iterable[Any], params: Dict[str, Any] | None = None):
        """Return a callback that records ``op`` on the autograd tape.

        Parameters
        ----------
        op:
            Name of the operator about to be executed.
        inputs:
            Sequence of operands participating in the operation.
        """
        from . import autograd as _autograd

        inputs = list(inputs)
        # Promote non-tensor operands to tensors so backward rules always see wrappers.
        first = next((t for t in inputs if isinstance(t, AbstractTensor)), None)
        if first is not None:
            inputs = [x if isinstance(x, AbstractTensor) else first.ensure_tensor(x) for x in inputs]

        tape = None
        for t in inputs:
            if isinstance(t, AbstractTensor):
                tape = getattr(t, "_tape", None)
                if tape is not None:
                    break
        if tape is None:
            tape = _autograd.autograd.tape

        requires = any(
            getattr(x, "requires_grad", False) for x in inputs if isinstance(x, AbstractTensor)
        )
        track = any(
            getattr(x, "track_time", False) for x in inputs if isinstance(x, AbstractTensor)
        )

        if requires or track or getattr(AbstractTensor.autograd, "capture_all", False):
            start = time.perf_counter() if track else None

            def finalize(result: Any):
                end = time.perf_counter() if track else None
                if requires:
                    try:
                        result._requires_grad = True  # type: ignore[attr-defined]
                    except Exception:
                        pass
                if getattr(AbstractTensor.autograd, "_no_grad_depth", 0) == 0:
                    AbstractTensor.autograd.record(
                        op, inputs, result, start=start, end=end, params=params
                    )
                return result

            return finalize

        return lambda result: result

    def matmul(self, other: AbstractTensor) -> AbstractTensor:
        """Matrix multiplication."""
        return self._apply_operator("matmul", self, other)

    def _apply_operator(self, op: str, left: Any, right: Any):
        """
        Arithmetic with bool tensors:
        - if mixing with floats/complex -> cast bool to float
        - if mixing with ints          -> cast bool to int (0/1)
        - for true division            -> cast bool to float
        Promotion happens BEFORE unwrap; backends never see bool arithmetic.
        """
        # Coerce list-like operands into tensors so that operator logic remains
        # backend-agnostic. This ensures raw Python lists interoperate with
        # tensors without requiring callers to explicitly convert them.
        # In AbstractTensor._apply_operator(...)
        if isinstance(left, AbstractTensor) and isinstance(right, (list, tuple)):
            right = left.ensure_tensor(right)      # instead of get_tensor(... Faculty.NUMPY)
        elif isinstance(right, AbstractTensor) and isinstance(left, (list, tuple)):
            left = right.ensure_tensor(left)       # instead of get_tensor(... Faculty.NUMPY)

        # Record first using the original operand wrappers so parameter identity
        # is preserved on the tape (ids match actual model params).
        finalize = AbstractTensor._pre_autograd(op, [x for x in (left, right) if x is not None])

        # Optional belt-and-suspenders: align mixed backends AFTER recording so
        # backend execution receives compatible operands without altering tape inputs.
        if isinstance(left, AbstractTensor) and isinstance(right, AbstractTensor) and (type(left) is not type(right)):
            try:
                right = right.to_backend(left)
            except Exception:
                try:
                    left = left.to_backend(right)
                except Exception:
                    pass

        arithmetic_ops = {
            "add","sub","mul","truediv","floordiv","mod","pow",
            "iadd","isub","imul","itruediv","ifloordiv","imod","ipow",
            "radd","rsub","rmul","rtruediv","rfloordiv","rmod","rpow",
            "neg","abs","invert",
        }
        div_ops = {"truediv","rtruediv","itruediv"}

        def kind(x):
            if isinstance(x, AbstractTensor):
                try:
                    dt = x.get_dtype()
                    if dt == x.bool_dtype: return "bool"
                    s = str(dt).lower()
                    if "complex" in s: return "complex"
                    if "float" in s or "half" in s or "bfloat" in s: return "float"
                    if "int" in s or "long" in s: return "int"
                except Exception:
                    return "unknown"
                return "unknown"
            if isinstance(x, bool):  return "bool"
            if isinstance(x, float): return "float"
            if isinstance(x, int):   return "int"
            return "unknown"

        def cast_bool_like(x, target_kind):
            if target_kind in ("float","complex"):
                return x.to_dtype("float")
            else:
                return x.long()

        if op in arithmetic_ops:
            lk, rk = kind(left), kind(right)
            if op in div_ops:
                if isinstance(left, AbstractTensor) and lk == "bool":
                    left = left.to_dtype("float")
                if isinstance(right, AbstractTensor) and rk == "bool":
                    right = right.to_dtype("float")
            else:
                target = "float" if ("float" in (lk, rk) or "complex" in (lk, rk)) else "int"
                if isinstance(left, AbstractTensor) and lk == "bool":
                    left = cast_bool_like(left, target)
                if isinstance(right, AbstractTensor) and rk == "bool":
                    right = cast_bool_like(right, target)

            # Handle raw Python bools symmetrically (e.g., 1 - True)
            if isinstance(left, bool):
                left = 1.0 if (op in div_ops or "float" in (rk,)) else 1
            if isinstance(right, bool):
                right = 1.0 if (op in div_ops or "float" in (lk,)) else 1

        if op == "matmul":
            lk, rk = kind(left), kind(right)
            if "float" in (lk, rk) and "int" in (lk, rk):
                if isinstance(left, AbstractTensor) and lk == "int":
                    left = left.to_dtype("float")
                if isinstance(right, AbstractTensor) and rk == "int":
                    right = right.to_dtype("float")

        # unwrap AFTER promotion
        l = left._AbstractTensor__unwrap() if isinstance(left, AbstractTensor) else left
        r = right._AbstractTensor__unwrap() if isinstance(right, AbstractTensor) else right

        result = type(self)(track_time=self.track_time, tape=getattr(self, "_tape", None))
        result.data = self._apply_operator__(op, l, r)
        return finalize(result)


    def __add__(self, other):
        return self._apply_operator("add", self, other)

    def __sub__(self, other):
        return self._apply_operator("sub", self, other)

    def __mul__(self, other):
        return self._apply_operator("mul", self, other)

    def __truediv__(self, other):
        return self._apply_operator("truediv", self, other)

    def __floordiv__(self, other):
        return self._apply_operator("floordiv", self, other)

    def __mod__(self, other):
        return self._apply_operator("mod", self, other)

    def __pow__(self, other):
        return self._apply_operator("pow", self, other)

    def __matmul__(self, other):
        return self._apply_operator("matmul", self, other)

    def __eq__(self, other):
        return self.equal(other)

    def __ne__(self, other):
        return self.not_equal(other)

    def __lt__(self, other):
        return self.less(other)

    def __le__(self, other):
        return self.less_equal(other)

    def __gt__(self, other):
        return self.greater(other)

    def __ge__(self, other):
        return self.greater_equal(other)

    # Reverse operators
    def __radd__(self, other):
        return self._apply_operator("radd", other, self)

    def __rsub__(self, other):
        return self._apply_operator("rsub", other, self)

    def __rmul__(self, other):
        return self._apply_operator("rmul", other, self)

    def __rtruediv__(self, other):
        return self._apply_operator("rtruediv", other, self)

    def __rfloordiv__(self, other):
        return self._apply_operator("rfloordiv", other, self)

    def __rmod__(self, other):
        return self._apply_operator("rmod", other, self)

    def __rpow__(self, other):
        return self._apply_operator("rpow", other, self)

    def __rmatmul__(self, other):
        return self._apply_operator("rmatmul", other, self)

    # In-place operators
    def __iadd__(self, other):
        return self._apply_operator("iadd", self, other)

    def __isub__(self, other):
        return self._apply_operator("isub", self, other)

    def __imul__(self, other):
        return self._apply_operator("imul", self, other)

    def __itruediv__(self, other):
        return self._apply_operator("itruediv", self, other)

    def __ifloordiv__(self, other):
        return self._apply_operator("ifloordiv", self, other)

    def __imod__(self, other):
        return self._apply_operator("imod", self, other)

    def __ipow__(self, other):
        return self._apply_operator("ipow", self, other)

    def __imatmul__(self, other):
        return self._apply_operator("imatmul", self, other)

    # --- Indexing helpers ---
    def __getitem__(self, idx):
        """Return an indexed view wrapped as an AbstractTensor when possible.

        Accepts either standard Python index types or another ``AbstractTensor``
        instance as ``idx``. When given an ``AbstractTensor`` the underlying
        value is extracted via ``__unwrap`` so all backends behave consistently
        for tensor-based indexing.
        """
        if DEBUG:
            print(f"__getitem__ called with idx={idx} on {self.__class__.__name__}")

        data = self.data
        if data is None:
            raise ValueError("__getitem__ called on empty tensor")

        # ---- unwrap any AbstractTensor indices ----
        if isinstance(idx, tuple):
            index = tuple(
                (item._AbstractTensor__unwrap() if isinstance(item, AbstractTensor) else item)
                for item in idx
            )
        elif isinstance(idx, AbstractTensor):
            index = idx._AbstractTensor__unwrap()
        else:
            index = idx
        if DEBUG:
            print(f"Unwrapped index: {index}")
            print(f"Data type: {type(data)}")
        logger.debug("getitem idx=%s tensor_id=%s", index, id(self))

        # ---- prefer backend-specific get_item_ if available ----
        # Try to locate the ops/backend object (name may vary in your codebase)

        finalize = AbstractTensor._pre_autograd(
            "slice", [self], params={"slices": index}
        )

        if hasattr(self, "get_item_"):
            result = self.get_item_(data, index)
        else:
            # generic fallback: direct indexing on the raw tensor/array
            result = data[index]

        # ---- wrap result if it's the native tensor type for this backend ----
        if isinstance(result, self.tensor_type):
            wrapped = type(self)(track_time=getattr(self, "track_time", False), tape=getattr(self, "_tape", None))
            wrapped.data = result
            return finalize(wrapped)
        return result



    def __setitem__(self, idx, value):
        """Assign to the underlying tensor using Python indexing.

        Like ``__getitem__``, ``idx`` may itself be an ``AbstractTensor``.  The
        raw value is extracted before performing the assignment so tensor-based
        indices work across all backends.
        """
        if DEBUG:
            print(
                f"__setitem__ called with idx={idx}, value={value} on {self.__class__.__name__}"
            )
        data = self.data
        if data is None:
            raise ValueError("__setitem__ called on empty tensor")
        if CTensor is not None and isinstance(data, CTensor):
            raise NotImplementedError("__setitem__ not implemented for CTensor backend")
        if isinstance(idx, tuple):
            index = tuple(
                item._AbstractTensor__unwrap() if isinstance(item, AbstractTensor) else item
                for item in idx
            )
        elif isinstance(idx, AbstractTensor):
            index = idx._AbstractTensor__unwrap()
        else:
            index = idx

        if getattr(AbstractTensor.autograd, "_no_grad_depth", 0) > 0:
            raw_value = value.data if isinstance(value, AbstractTensor) else value
            data[index] = raw_value
            logger.debug("setitem idx=%s tensor_id=%s", index, id(self))
            return

        finalize = AbstractTensor._pre_autograd("index_set", [self, value], params={"idx": index})

        raw_value = value.data if isinstance(value, AbstractTensor) else value
        data[index] = raw_value
        finalize(self)
        logger.debug("setitem idx=%s tensor_id=%s", index, id(self))

    def __bool__(self):
        try:
            n = int(self.numel())
        except Exception:
            return bool(self.item())
        if n != 1:
            raise ValueError("The truth value of a tensor with more than one element is ambiguous.")
        return bool(self.item())

    def numpy(self):
        """Convert the tensor to a NumPy array."""
        return np.array(self.data)

    @staticmethod
    def benchmark(
        fn: Callable, *args, repeat: int = 1, warmup: int = 0, **kwargs
    ) -> "TapeProfiler":
        """Run ``fn`` repeatedly and profile recorded operations.

        The callable is executed ``warmup`` times without recording to allow the
        runtime to stabilise.  A fresh :class:`GradTape` is then installed on the
        global autograd engine and ``fn`` is executed ``repeat`` additional
        times.  The returned :class:`TapeProfiler` exposes statistics for all
        operations that were recorded on the tape.
        """

        from . import autograd as _autograd

        for _ in range(max(warmup, 0)):
            fn(*args, **kwargs)

        tape = _autograd.GradTape()
        _autograd.autograd.tape = tape
        for _ in range(max(repeat, 0)):
            fn(*args, **kwargs)
        return _autograd.TapeProfiler(tape)

    def data_or(self, obj: Any = None) -> Any:
        """Return self.data if no argument is passed, otherwise return the argument unchanged."""
        if obj is None:
            return self.data
        return obj

    @abstractmethod
    def get_shape(self) -> Tuple[int, ...]:
        """Return the shape of ``self`` as a tuple."""
        pass

    @abstractmethod
    def get_ndims(self) -> int:
        """Return the number of dimensions of ``self``."""
        pass

    def repeat(self, repeats: Any = None, dim: int = 0) -> "AbstractTensor":
        """Repeat ``self`` along ``dim`` ``repeats`` times."""
        return self.repeat_(repeats, dim)




# --- Added backend hook methods/properties ---
    def reshape_(self, shape):
        raise NotImplementedError(f"{self.__class__.__name__} must implement reshape_()")

    def transpose_(self, dim0, dim1):
        raise NotImplementedError(f"{self.__class__.__name__} must implement transpose_()")

    def squeeze_(self, dim: int | None = None):
        raise NotImplementedError(f"{self.__class__.__name__} must implement squeeze_()")

    def unravel_index_(self, shape):
        raise NotImplementedError(
            f"{self.__class__.__name__} must implement unravel_index_()"
        )


class AbstractF:
    """
    Functional API for advanced tensor operations (e.g., interpolation).
    Decides the best backend and dispatches accordingly.
    """

    @staticmethod
    def interpolate(
        tensor,
        size=None,
        scale_factor=None,
        mode="bilinear",
        batch_dim=0,
        channel_dim=1,
        backend: str = None,
        align_corners=False,
    postprocess: str = None,  # 'round', 'floor', 'ceil', or None
    **kwargs,
    ):
        """
        Interpolate a tensor to a new size using the best available backend.
        - tensor: AbstractTensor or raw data
        - size: tuple of ints (new spatial size)
        - scale_factor: float or tuple (optional)
        - mode: interpolation mode (e.g., 'bilinear', 'nearest')
        - batch_dim: which dim is batch (default 0)
        - channel_dim: which dim is channel (default 1)
        - backend: 'torch', 'numpy', etc. (optional, auto if None)
        - align_corners: passed to torch if used
        """
        # Convert to AbstractTensor if needed
        tensor = AbstractTensor.get_tensor(tensor)
        orig_dtype = None
        try:
            import torch  # type: ignore
        except Exception:  # torch may be unavailable
            torch = None  # type: ignore
        if hasattr(tensor, 'data'):
            arr_data = tensor.data
        else:
            arr_data = tensor
        if torch is not None and hasattr(arr_data, 'dtype'):
            orig_dtype = arr_data.dtype
        # Backend selection
        chosen = None
        if backend == "torch":
            chosen = "torch"
        elif backend == "numpy":
            chosen = "numpy"
        else:
            try:
                import torch
                import torch.nn.functional as F

                chosen = "torch"
            except ImportError:
                chosen = "numpy"
        if chosen == "torch":
            import torch
            import torch.nn.functional as F

            from .torch_backend import PyTorchTensorOperations
            arr = tensor.to_backend(
                AbstractTensor.get_tensor(cls=PyTorchTensorOperations)
            )
            data = arr.data if hasattr(arr, "data") else arr
            # Ensure shape is (N, C, H, W) or (N, 1, H, W)
            nd = data.dim() if hasattr(data, "dim") else len(data.shape)
            if nd == 2:
                data = data.unsqueeze(0).unsqueeze(0)
            elif nd == 3:
                # Assume (C, H, W) or (N, H, W)
                if batch_dim == 0:
                    data = data.unsqueeze(0)
                else:
                    data = data.unsqueeze(1)
            # Convert to float if needed (required by F.interpolate for most modes)
            was_int = not torch.is_floating_point(data)
            if was_int:
                data = data.float()
            out = F.interpolate(
                data,
                size=size,
                scale_factor=scale_factor,
                mode=mode,
                align_corners=(
                    align_corners
                    if mode in ("linear", "bilinear", "bicubic", "trilinear")
                    else None
                ),
            )
            # Postprocess if requested
            if postprocess is not None:
                if postprocess == 'round':
                    out = torch.round(out)
                elif postprocess == 'floor':
                    out = torch.floor(out)
                elif postprocess == 'ceil':
                    out = torch.ceil(out)
                else:
                    raise ValueError(f"Unknown postprocess: {postprocess}")
            # Cast back to original dtype if it was int
            if was_int and orig_dtype is not None:
                out = out.to(orig_dtype)
            # Remove added batch/channel dims if needed
            if nd == 2:
                out = out[0, 0]
            elif nd == 3:
                out = out[0] if batch_dim == 0 else out[:, 0]
            return AbstractTensor.get_tensor(out)
        else:
            # Numpy fallback: use PIL for images, or scipy.ndimage.zoom if available
            from .numpy_backend import NumPyTensorOperations
            arr = tensor.to_backend(
                AbstractTensor.get_tensor(cls=NumPyTensorOperations)
            )
            data = arr.data if hasattr(arr, "data") else arr
            import numpy as np

            if data.ndim == 2:
                from PIL import Image

                img = Image.fromarray((data * 255).astype(np.uint8))
                img = img.resize(
                    size[::-1], Image.BILINEAR if mode == "bilinear" else Image.NEAREST
                )
                out = np.array(img) / 255.0
            else:
                # Use scipy.ndimage.zoom for nD
                try:
                    from scipy.ndimage import zoom

                    zoom_factors = [size[i] / data.shape[i] for i in range(len(size))]
                    out = zoom(data, zoom_factors, order=1 if mode == "bilinear" else 0)
                except ImportError:
                    raise RuntimeError(
                        "No suitable interpolation backend available (need torch or scipy)"
                    )
            return AbstractTensor.get_tensor(out)



# Attach to AbstractTensor
AbstractTensor.F = AbstractF

# --- Abstraction method assignments ---------------------------------------
from .abstraction_methods.creation import (
    linspace,
    meshgrid,
    zeros as create_zeros,
    ones as create_ones,
    full as create_full,
    zeros_like as create_zeros_like,
    ones_like as create_ones_like,
    full_like as create_full_like,
    eye_like,
    random_tensor,
    randoms,
    rand_like,
    randn,
    randint,
    randint_like,
    empty as create_empty,
)
from .abstraction_methods.reduction import (
    max as reduction_max,
    argmax as reduction_argmax,
    prod as reduction_prod,
)
from .abstraction_methods.indexing import (
    unravel_index as indexing_unravel_index,
)
from .abstraction_methods.type_ops import (
    to as type_to,
    astype as type_astype,
    long_cast as type_long_cast,
    float as type_float,
    double as type_double,
    int as type_int,
    long as type_long,
    bool as type_bool,
    cpu as type_cpu,
    cuda as type_cuda,
)
from .abstraction_methods.comparison import (
    argwhere as comp_argwhere,
    greater as comp_greater,
    greater_equal as comp_greater_equal,
    less as comp_less,
    less_equal as comp_less_equal,
    equal as comp_equal,
    not_equal as comp_not_equal,
    any as comp_any,
    where as comp_where,
    nonzero as comp_nonzero,
    isnan as comp_isnan,
    isinf as comp_isinf,
    all as comp_all,
    isfinite as comp_isfinite,
    allclose as comp_allclose,
)
from .abstraction_methods.trigonometry import (
    sin as trig_sin,
    cos as trig_cos,
    tan as trig_tan,
    asin as trig_asin,
    acos as trig_acos,
    atan as trig_atan,
    sinh as trig_sinh,
    cosh as trig_cosh,
    tanh as trig_tanh,
    asinh as trig_asinh,
    acosh as trig_acosh,
    atanh as trig_atanh,
    sec as trig_sec,
    csc as trig_csc,
    cot as trig_cot,
    sech as trig_sech,
    csch as trig_csch,
    coth as trig_coth,
    sinc as trig_sinc,
)
from .abstraction_methods.fourier import (
    fft as fourier_fft,
    ifft as fourier_ifft,
)
from .abstraction_methods.fold import (
    fold2d as fold2d_ref,
    fold3d as fold3d_ref,
    unfold2d as unfold2d_ref,
    unfold3d as unfold3d_ref,
)
from .abstraction_methods.properties import (
    numel as prop_numel,
    item as prop_item,
    shape as prop_shape,
    shape_ as prop_shape_,
    ndim as prop_ndim,
    dim as prop_dim,
    ndims as prop_ndims,
    device as prop_device,
    dtype as prop_dtype,
    datastring as prop_datastring,
    __str__ as prop_str,
    __format__ as prop_format,
    __repr__ as prop_repr,
    __len__ as prop_len,
)

# --- Autograd method assignments ------------------------------------------
from . import autograd as _autograd_methods
from .backward import BACKWARD_REGISTRY

AbstractTensor.requires_grad_ = _autograd_methods.requires_grad_
AbstractTensor.requires_grad  = _autograd_methods.requires_grad
AbstractTensor.backward       = _autograd_methods.backward
AbstractTensor.grad           = _autograd_methods.grad
AbstractTensor.detach         = _autograd_methods.detach
AbstractTensor.is_leaf        = _autograd_methods.is_leaf
AbstractTensor.retain_grad    = _autograd_methods.retain_grad
AbstractTensor.grad_fn        = _autograd_methods.grad_fn
AbstractTensor.zero_grad      = _autograd_methods.zero_grad



# grads() removed. Use AbstractTensor.grad for all gradient access and computation.

# Register backward algorithms and expose a helper for building pipelines
_BACKWARD = BACKWARD_REGISTRY.register_from_module(_autograd_methods)


def get_backward_tool(ops: Iterable[str]):
    """Return a callable executing backward rules for ``ops`` in order."""
    return _BACKWARD.build(ops)


AbstractTensor.get_backward_tool = staticmethod(get_backward_tool)
AbstractTensor.register_hook  = _autograd_methods.register_hook

# --- Bindings to AbstractTensor -------------------------------------------

AbstractTensor.linspace = staticmethod(linspace)
AbstractTensor.meshgrid = staticmethod(meshgrid)
AbstractTensor.zeros = staticmethod(create_zeros)
AbstractTensor.ones = staticmethod(create_ones)
AbstractTensor.full = staticmethod(create_full)
AbstractTensor.empty = staticmethod(create_empty)
from .abstraction_methods.random import Random as _RandomClass
AbstractTensor.random = _RandomClass()
AbstractTensor.randoms = staticmethod(randoms)
AbstractTensor.randint = staticmethod(randint)
AbstractTensor.unravel_index = staticmethod(indexing_unravel_index)


# --- Creation helpers: tape + requires_grad + record ------------------------
def _attach_requires_and_record(result, *, op: str, requires_grad: bool, params: dict | None = None):
    from . import autograd as _autograd
    tape = getattr(result, "_tape", None) or _autograd.autograd.tape
    if requires_grad:
        try:
            result.requires_grad_(True)
        except Exception:
            try:
                result._requires_grad = True  # type: ignore[attr-defined]
            except Exception:
                pass
    if getattr(AbstractTensor.autograd, "_no_grad_depth", 0) == 0:
        AbstractTensor.autograd.record(op, [], result, start=None, end=None, params=params or {})
    return result


class _UseTape:
    def __init__(self, tape):
        from . import autograd as _autograd
        self._autograd = _autograd
        self._new = tape
        self._prev = None
    def __enter__(self):
        self._prev = self._autograd.autograd.tape
        self._autograd.autograd.tape = self._new
        return self._new
    def __exit__(self, exc_type, exc, tb):
        self._autograd.autograd.tape = self._prev


def _wrap_creation_fn(op_name: str, raw_fn):
    """
    Wrap a top-level creation function so it accepts:
      - requires_grad: bool = False
      - tape: Optional[GradTape] = None
    and records the op.
    """
    def wrapped(*args, requires_grad: bool = False, tape=None, **kwargs):
        from . import autograd as _autograd
        # If requires_grad=True, force use of the global tape regardless of provided tape
        desired_tape = _autograd.autograd.tape if requires_grad else tape
        if desired_tape is None:
            result = raw_fn(*args, **kwargs)
        else:
            prev = _autograd.autograd.tape
            _autograd.autograd.tape = desired_tape
            try:
                result = raw_fn(*args, **kwargs)
            finally:
                _autograd.autograd.tape = prev

        if not isinstance(result, AbstractTensor):
            result = AbstractTensor.get_tensor(result, tape=desired_tape)

        params = {}
        try:
            params["shape"] = tuple(getattr(result, "shape", ()))
        except Exception:
            pass
        return _attach_requires_and_record(result, op=op_name, requires_grad=requires_grad, params=params)
    return wrapped


def _wrap_meshgrid_fn(raw_fn):
    """Special wrapper for ``meshgrid`` that preserves tuple output."""

    def wrapped(*args, requires_grad: bool = False, tape=None, **kwargs):
        from . import autograd as _autograd

        desired_tape = _autograd.autograd.tape if requires_grad else tape
        if desired_tape is not None:
            prev = _autograd.autograd.tape
            _autograd.autograd.tape = desired_tape
            try:
                result = raw_fn(*args, **kwargs)
            finally:
                _autograd.autograd.tape = prev
        else:
            result = raw_fn(*args, **kwargs)

        tensors = [AbstractTensor.get_tensor(r, tape=desired_tape) for r in result]
        return tuple(tensors)

    return wrapped


# Expose the tape context
AbstractTensor.use_tape = staticmethod(lambda tape: _UseTape(tape))

# Rebind top-level creations so they accept tape=/requires_grad= and record ops.
try:
    AbstractTensor.zeros = staticmethod(_wrap_creation_fn("zeros", AbstractTensor.zeros))
except Exception:
    pass
try:
    AbstractTensor.ones  = staticmethod(_wrap_creation_fn("ones",  AbstractTensor.ones))
except Exception:
    pass
try:
    AbstractTensor.full  = staticmethod(_wrap_creation_fn("full",  AbstractTensor.full))
except Exception:
    pass
try:
    AbstractTensor.empty = staticmethod(_wrap_creation_fn("empty", AbstractTensor.empty))
except Exception:
    pass
try:
    AbstractTensor.linspace = staticmethod(_wrap_creation_fn("linspace", AbstractTensor.linspace))
except Exception:
    pass
try:
    AbstractTensor.meshgrid = staticmethod(_wrap_meshgrid_fn(AbstractTensor.meshgrid))
except Exception:
    pass
try:
    AbstractTensor.randint = staticmethod(_wrap_creation_fn("randint", AbstractTensor.randint))
except Exception:
    pass
try:
    AbstractTensor.randoms = staticmethod(_wrap_creation_fn("randoms", AbstractTensor.randoms))
except Exception:
    pass
try:
    # Ensure arange/range also support requires_grad + tape and force global tape when requested
    AbstractTensor.arange = staticmethod(_wrap_creation_fn("arange", AbstractTensor.arange))
except Exception:
    pass
try:
    AbstractTensor.range = staticmethod(_wrap_creation_fn("range", AbstractTensor.range))
except Exception:
    pass


def _wrap_with_autograd(name: str, func: Callable) -> Callable:
    def wrapped(self, *args, **kwargs):
        tensor_args = [a for a in args if isinstance(a, AbstractTensor)]
        tensor_args += [v for v in kwargs.values() if isinstance(v, AbstractTensor)]
        finalize = AbstractTensor._pre_autograd(name, [self] + tensor_args)
        result = func(self, *args, **kwargs)
        return finalize(result)
    return wrapped


def _bind_and_wrap(mapping: Dict[str, Callable]) -> None:
    for _name, _func in mapping.items():
        setattr(AbstractTensor, _name, _wrap_with_autograd(_name, _func))


_bind_and_wrap({
    "reshape": _reshape_methods.reshape,
    "flatten": _reshape_methods.flatten,
    "transpose": _reshape_methods.transpose,
    "unsqueeze": _reshape_methods.unsqueeze,
    "squeeze": _reshape_methods.squeeze,
    "swapaxes": _reshape_methods.swapaxes,
    "repeat": _reshape_methods.repeat,
    "repeat_interleave": _reshape_methods.repeat_interleave,
    "eye_like": eye_like,
    "zeros_like": create_zeros_like,
    "ones_like": create_ones_like,
    "full_like": create_full_like,
    "rand_like": rand_like,
    "randn": randn,
    "randint_like": randint_like,
    "max": reduction_max,
    "argmax": reduction_argmax,
    "prod": reduction_prod,
    "to": type_to,
    "astype": type_astype,
    "long_cast": type_long_cast,
    "float": type_float,
    "double": type_double,
    "int": type_int,
    "long": type_long,
    "bool": type_bool,
    "cpu": type_cpu,
    "cuda": type_cuda,
    "greater": comp_greater,
    "greater_equal": comp_greater_equal,
    "less": comp_less,
    "less_equal": comp_less_equal,
    "equal": comp_equal,
    "not_equal": comp_not_equal,
    #"where": comp_where, this is now handled by the elementwise set
    "all": comp_all,
    "any": comp_any,
    "nonzero": comp_nonzero,
    "isfinite": comp_isfinite,
    "isnan": comp_isnan,
    "isinf": comp_isinf,
    "allclose": comp_allclose,
    "argwhere": comp_argwhere,
    "sin": trig_sin,
    "cos": trig_cos,
    "tan": trig_tan,
    "asin": trig_asin,
    "acos": trig_acos,
    "atan": trig_atan,
    "sinh": trig_sinh,
    "cosh": trig_cosh,
    "tanh": trig_tanh,
    "asinh": trig_asinh,
    "acosh": trig_acosh,
    "atanh": trig_atanh,
    "sec": trig_sec,
    "csc": trig_csc,
    "cot": trig_cot,
    "sech": trig_sech,
    "csch": trig_csch,
    "coth": trig_coth,
    "sinc": trig_sinc,
    "fft": fourier_fft,
    "ifft": fourier_ifft,
})

AbstractTensor.reshape = _reshape_methods.reshape
AbstractTensor.flatten = _reshape_methods.flatten
AbstractTensor.transpose = _reshape_methods.transpose
AbstractTensor.unsqueeze = _reshape_methods.unsqueeze
AbstractTensor.squeeze = _reshape_methods.squeeze
AbstractTensor.swapaxes = _reshape_methods.swapaxes

AbstractTensor.numel   = prop_numel
AbstractTensor.item    = prop_item
AbstractTensor.shape   = property(prop_shape)
AbstractTensor.shape_  = prop_shape_
AbstractTensor.ndim    = property(prop_ndim)
AbstractTensor.dim     = prop_dim
AbstractTensor.ndims   = prop_ndims
AbstractTensor.device  = property(prop_device)
AbstractTensor.dtype   = property(prop_dtype)
AbstractTensor.datastring = prop_datastring
AbstractTensor.__str__    = prop_str
AbstractTensor.__format__ = prop_format
AbstractTensor.__repr__   = prop_repr
AbstractTensor.__len__    = prop_len

# Reference fold implementations (pure AbstractTensor). Bound as staticmethods.
AbstractTensor.fold2d = staticmethod(fold2d_ref)
AbstractTensor.fold3d = staticmethod(fold3d_ref)
# Bind unfold as instance methods so `self` is passed and signatures match
AbstractTensor.unfold2d = unfold2d_ref
AbstractTensor.unfold3d = unfold3d_ref
from .linalg import (
    dot as linalg_dot,
    norm as linalg_norm,
    cross as linalg_cross,
    trace as linalg_trace,
    det as linalg_det,
    solve as linalg_solve,
    inv as linalg_inv,
    eye as linalg_eye,
    eigh as linalg_eigh,
    cholesky as linalg_cholesky,
)

class _LinalgNS:
    pass

if not hasattr(AbstractTensor, "linalg"):
    AbstractTensor.linalg = _LinalgNS()

# namespace (numpy-like)
AbstractTensor.linalg.dot   = staticmethod(linalg_dot)
AbstractTensor.linalg.norm  = staticmethod(linalg_norm)
AbstractTensor.linalg.cross = staticmethod(linalg_cross)
AbstractTensor.linalg.trace = staticmethod(linalg_trace)
AbstractTensor.linalg.det   = staticmethod(linalg_det)
AbstractTensor.linalg.solve = staticmethod(linalg_solve)
AbstractTensor.linalg.inv   = staticmethod(linalg_inv)
AbstractTensor.linalg.eye   = staticmethod(linalg_eye)
AbstractTensor.linalg.eigh  = staticmethod(linalg_eigh)
AbstractTensor.linalg.cholesky = staticmethod(linalg_cholesky)

# optional top-level shorthands used by your code already
AbstractTensor.dot   = staticmethod(linalg_dot)
AbstractTensor.norm  = staticmethod(linalg_norm)
AbstractTensor.cross = staticmethod(linalg_cross)
AbstractTensor.trace = staticmethod(linalg_trace)
AbstractTensor.det   = staticmethod(linalg_det)
AbstractTensor.solve = staticmethod(linalg_solve)
AbstractTensor.inv   = staticmethod(linalg_inv)
AbstractTensor.eye   = staticmethod(linalg_eye)
AbstractTensor.inverse = staticmethod(linalg_inv)
AbstractTensor.eigh  = staticmethod(linalg_eigh)
AbstractTensor.cholesky = staticmethod(linalg_cholesky)

def _cbrt(x):
    import numpy as np
    if isinstance(x, AbstractTensor):
        result = type(x)(track_time=x.track_time)
        result.data = np.cbrt(x.data)
        return result
    return np.cbrt(x)

AbstractTensor.cbrt = staticmethod(_cbrt)

def _einsum(equation: str, *tensors: "AbstractTensor") -> "AbstractTensor":
    cls = type(tensors[0])
    data = [t.data if isinstance(t, AbstractTensor) else t for t in tensors]
    result = cls(track_time=False)
    result.data = cls.einsum_(equation, *data)
    return result

AbstractTensor.einsum = staticmethod(_einsum)

def _sparse_coo_tensor(indices, values, size):
    from .coo_matrix import COOMatrix
    return COOMatrix(indices, values, size)

AbstractTensor.sparse_coo_tensor = staticmethod(_sparse_coo_tensor)


def _get_shape(data):
    if not isinstance(data, list):
        return ()
    if not data:
        return (0,)
    return (len(data),) + _get_shape(data[0])


def _flatten(data):
    if not isinstance(data, list):
        return [data]
    return [item for sublist in data for item in _flatten(sublist)]


def default_to_backend(source_ops, tensor, target_ops):
    if type(source_ops) is type(target_ops):
        return source_ops.clone()

    data = tensor.tolist()
    dtype = None
    device = None
    try:
        dtype = source_ops.get_dtype(tensor)
    except Exception:
        dtype = None
    if isinstance(dtype, str):
        dtype = None
    try: device = source_ops.get_device(tensor)
    except: pass
    # Works if backend exposes either a classmethod, staticmethod, or instance method:
    import inspect
    cls = type(target_ops)
    raw = inspect.getattr_static(cls, "_tensor_from_list", None)
    tape = getattr(target_ops, "_tape", None)
    if isinstance(raw, classmethod):
        try:
            return raw.__func__(cls, data, dtype, device, tape)
        except TypeError:
            return raw.__func__(cls, data, dtype, device)
    if isinstance(raw, staticmethod):
        try:
            return raw.__func__(data, dtype, device, tape)
        except TypeError:
            return raw.__func__(data, dtype, device)
    return target_ops._tensor_from_list(data, dtype=dtype, device=device, tape=tape)


def get_tensor_operations(
    faculty: Faculty | None = None, *, track_time: bool = False
) -> AbstractTensor:
    """[REMOVED] Use AbstractTensor.get_tensor instead."""
    raise RuntimeError(
        "get_tensor_operations is obsolete. Use AbstractTensor.get_tensor instead."
    )



# --- Delayed backend registration to avoid circular imports ---
from .abstraction_methods.elementwise import (
    __eq__ as elementwise_eq,
    __ne__ as elementwise_ne,
    __lt__ as elementwise_lt,
    __le__ as elementwise_le,
    __gt__ as elementwise_gt,
    __ge__ as elementwise_ge,
    __and__ as elementwise_and,
    __or__ as elementwise_or,
    __xor__ as elementwise_xor,
    __invert__ as elementwise_invert,
    where as elementwise_where,
    sign as elementwise_sign,
    maximum as elementwise_maximum,
    minimum as elementwise_minimum,
    _as_scalar, _scalar_kernel,
    _v1_valuewise, _v2_valuewise, _v3_valuewise
)

# --- Elementwise operator assignments (from abstraction_methods/elementwise.py) ---
AbstractTensor.__eq__    = elementwise_eq
AbstractTensor.__ne__    = elementwise_ne
AbstractTensor.__lt__    = elementwise_lt
AbstractTensor.__le__    = elementwise_le
AbstractTensor.__gt__    = elementwise_gt
AbstractTensor.__ge__    = elementwise_ge
AbstractTensor.__and__   = elementwise_and
AbstractTensor.__or__    = elementwise_or
AbstractTensor.__xor__   = elementwise_xor
AbstractTensor.__invert__= elementwise_invert
AbstractTensor.where     = staticmethod(elementwise_where)
AbstractTensor.sign      = elementwise_sign
AbstractTensor.maximum   = elementwise_maximum
AbstractTensor.minimum   = elementwise_minimum

AbstractTensor._as_scalar   = staticmethod(_as_scalar)
AbstractTensor._scalar_kernel = staticmethod(_scalar_kernel)
AbstractTensor._v1_valuewise  = _v1_valuewise
AbstractTensor._v2_valuewise  = _v2_valuewise
AbstractTensor._v3_valuewise  = _v3_valuewise<|MERGE_RESOLUTION|>--- conflicted
+++ resolved
@@ -792,31 +792,8 @@
 
         # Backend selection (attempt to register common backends)
         if cls is None:
-<<<<<<< HEAD
             test_tensor = AbstractTensor.get_tensor(0)
             cls = type(test_tensor)
-=======
-            try:
-                from . import numpy_backend  # noqa: F401
-            except Exception:
-                pass
-            try:
-                from . import torch_backend  # noqa: F401
-            except Exception:
-                pass
-            try:
-                from . import pure_backend  # noqa: F401
-            except Exception:
-                pass
-
-            for backend_name in ("numpy", "torch", "pure_python"):
-                backend_cls = BACKEND_REGISTRY.get(backend_name)
-                if backend_cls is not None:
-                    cls = backend_cls
-                    break
-            if cls is None:
-                raise RuntimeError("No tensor backend available for arange.")
->>>>>>> 1e5ae033
 
         inst = cls(track_time=False, tape=tape)  # Assuming default track_time
         inst.data = inst.arange_(start, end, step, dtype=dtype, device=device)
