"""Abstraction layer for tensor operations."""
from __future__ import annotations


from abc import ABC, abstractmethod
from typing import Any, Tuple, Optional, List, Union, Callable, Dict, Deque
import math
import time
from collections import deque

# TYPE: Faculty, DEFAULT_FACULTY should be imported from .faculty
try:
    from .faculty import Faculty, DEFAULT_FACULTY
except ImportError:
    Faculty = None  # TYPE: ignore
    DEFAULT_FACULTY = None  # TYPE: ignore

DEFAULT_DEVICE = "cpu"

# Optional dependencies
try:
    import torch
except ImportError:
    torch = None  # TYPE: ignore
try:
    import numpy as np
except ImportError:
    np = None  # TYPE: ignore
try:
    from .accelerator_backends.c_backend import CTensor
except ImportError:
    CTensor = None  # TYPE: ignore

# TYPE: register_conversion, CONVERSION_REGISTRY, DEBUG, ShapeAccessor, _get_ops_for_class
def register_conversion(*args, **kwargs):
    pass
CONVERSION_REGISTRY = dict()
DEBUG = False



# ---- diagnostics ------------------------------------------------------------
import os
from dataclasses import dataclass

DIAG_LEVEL = os.environ.get("ABSTRACT_TENSOR_DIAG", "auto")  # 'concise' | 'auto' | 'verbose'

@dataclass
class _Diag:
    op: str | None = None          # e.g., "broadcast_rows"
    tensor: str | None = None      # e.g., "Linear.forward(bias)"
    expected: str | None = None    # e.g., "(1, 16) or (32, 16)"
    actual: str | None = None      # e.g., "(8, 16)"
    batch_size: int | None = None
    hint: str | None = None

class TensorShapeError(ValueError):
    def __init__(self, message: str, diag: _Diag | None = None):
        self._message = message
        self._diag = diag
        super().__init__(str(self))

    def __str__(self) -> str:
        d = self._diag
        if d is None:
            return self._message
        head = self._message
        # concise core: one line with labels + shapes
        parts = []
        if d.op:     parts.append(d.op)
        if d.tensor: parts.append(d.tensor)
        prefix = f"{' in '.join(parts)}: " if parts else ""
        line1 = f"{prefix}expected {d.expected}"
        if d.batch_size is not None:
            line1 += f" for batch_size={d.batch_size}"
        line1 += f", got {d.actual}."
        # hint policy
        want_hint = (DIAG_LEVEL == "verbose") or (DIAG_LEVEL == "auto" and d.hint)
        if want_hint:
            return head + "\n" + line1 + (f"\nHint: {d.hint}" if d.hint else "")
        return head + "\n" + line1




class ShapeAccessor:
    """Utility wrapper exposing tensor ``shape`` like NumPy/PyTorch."""

    def __init__(self, tensor):
        self.tensor = tensor

    def _shape_tuple(self) -> tuple[int, ...]:
        """Fetch the concrete shape tuple from the underlying tensor."""
        # ``shape_`` is the backend hook returning a tuple[int, ...]
        return self.tensor.shape_()

    # Iterable / sequence protocol -------------------------------------------------
    def __call__(self) -> tuple[int, ...]:
        return self._shape_tuple()

    def __iter__(self):
        return iter(self._shape_tuple())

        return len(self._shape_tuple())

    def __getitem__(self, idx):
        return self._shape_tuple()[idx]

    def __repr__(self) -> str:
        return repr(self._shape_tuple())


# --- Backend Registry Pattern ---
# This registry allows dynamic discovery and decoupling of tensor backends.
# Each backend module registers itself here at import time, avoiding all circular imports.
BACKEND_REGISTRY: dict[str, type] = {}

def register_backend(name: str, backend_cls: type) -> None:
    """
    Register a tensor backend class under a given name.
    Backends should call this after their class definition.
    """
    BACKEND_REGISTRY[name] = backend_cls

# Delayed import to avoid circular dependency
class MeshGrid:
    """Tuple-like wrapper for meshgrid results."""
    def __init__(self, tensors):
        self.tensors = tuple(tensors)

    def __iter__(self):
        return iter(self.tensors)

        return len(self.tensors)

    def __getitem__(self, idx):
        return self.tensors[idx]

    def __repr__(self):
        return f"MeshGrid(len={len(self.tensors)}, shape={self.shape})"

    @property
    def shape(self):
        return self.tensors[0].shape if self.tensors else ()




def _register_all_conversions():
    NumPyTensorOperations = BACKEND_REGISTRY.get("numpy")
    PyTorchTensorOperations = BACKEND_REGISTRY.get("torch")
    JAXTensorOperations = BACKEND_REGISTRY.get("jax")
    PurePythonTensorOperations = BACKEND_REGISTRY.get("pure_python")
class AbstractTensor:
    # --- Sentinel dtypes for use before backend is set ---
    float_dtype_ = 'float32'  # Default sentinel, can be replaced by backend
    long_dtype_ = 'int64'     # Default sentinel, can be replaced by backend
    bool_dtype_ = 'bool'      # Default sentinel, can be replaced by backend
    # --- Unary operators ---


    def __neg__(self):
        return self._apply_operator("neg", self, None)

    def __pos__(self):
        # +tensor is a no-op, return self
        return self


    def __abs__(self):
        return self._apply_operator("abs", self, None)


    def __invert__(self):
        return self._apply_operator("invert", self, None)


    def __round__(self, n=None):
        raise NotImplementedError(f"{self.__class__.__name__} must implement __round__()")


    def __trunc__(self):
        raise NotImplementedError(f"{self.__class__.__name__} must implement __trunc__()")


    def __floor__(self):
        raise NotImplementedError(f"{self.__class__.__name__} must implement __floor__()")


    def __ceil__(self):
        raise NotImplementedError(f"{self.__class__.__name__} must implement __ceil__()")

    # --- Backend hooks for unary ops (must be implemented by backends) ---
    def neg_(self):
        raise NotImplementedError(f"{self.__class__.__name__} must implement neg_()")

    def abs_(self):
        raise NotImplementedError(f"{self.__class__.__name__} must implement abs_()")

    def invert_(self):
        raise NotImplementedError(f"{self.__class__.__name__} must implement invert_()")

    def round_(self, n=None):
        raise NotImplementedError(f"{self.__class__.__name__} must implement round_()")

    def trunc_(self):
        raise NotImplementedError(f"{self.__class__.__name__} must implement trunc_()")

    def floor_(self):
        raise NotImplementedError(f"{self.__class__.__name__} must implement floor_()")

    def ceil_(self):
        raise NotImplementedError(f"{self.__class__.__name__} must implement ceil_()")
    def max_(self, dim=None, keepdim: bool = False):
        raise NotImplementedError(f"{self.__class__.__name__} must implement max_() with keepdim.")

    def argmax_(self, dim=None, keepdim: bool = False):
        raise NotImplementedError(f"{self.__class__.__name__} must implement argmax_() with keepdim.")

    def clamp_max_(self, max):
        raise NotImplementedError(f"{self.__class__.__name__} must implement clamp_max_()")

    def greater_(self, value):
        raise NotImplementedError(f"{self.__class__.__name__} must implement greater_()")
    def greater_equal_(self, value):
        raise NotImplementedError(f"{self.__class__.__name__} must implement greater_equal_()")

    def less_(self, value):
        raise NotImplementedError(f"{self.__class__.__name__} must implement less_()")

    def less_equal_(self, value):
        raise NotImplementedError(f"{self.__class__.__name__} must implement less_equal_()")

    def equal_(self, value):
        raise NotImplementedError(f"{self.__class__.__name__} must implement equal_()")
    def not_equal_(self, value):
        raise NotImplementedError(f"{self.__class__.__name__} must implement not_equal_()")

    # --- Logical ---
    def logical_not(self) -> "AbstractTensor":
        result = type(self)(track_time=self.track_time)
        result.data = self.logical_not_()
        return result

    def logical_not_(self):
        raise NotImplementedError(f"{self.__class__.__name__} must implement logical_not_()")

    # --- Unary math ---
    def sqrt(self) -> "AbstractTensor":
        result = type(self)(track_time=self.track_time)
        result.data = self.sqrt_()
        return result

    def sqrt_(self):
        raise NotImplementedError(f"{self.__class__.__name__} must implement sqrt_()")

    def exp(self) -> "AbstractTensor":
        result = type(self)(track_time=self.track_time)
        result.data = self.exp_()
        return result

    def exp_(self):
        raise NotImplementedError(f"{self.__class__.__name__} must implement exp_()")

    def log(self) -> "AbstractTensor":
        result = type(self)(track_time=self.track_time)
        result.data = self.log_()
        return result

    def log_(self):
        raise NotImplementedError(f"{self.__class__.__name__} must implement log_()")

    # --- Softmax utilities ---
    def softmax(self, dim: int = -1) -> "AbstractTensor":
        result = type(self)(track_time=self.track_time)
        result.data = self.softmax_(dim)
        return result

    def softmax_(self, dim):
        raise NotImplementedError(f"{self.__class__.__name__} must implement softmax_()")

    def log_softmax(self, dim: int = -1) -> "AbstractTensor":
        result = type(self)(track_time=self.track_time)
        result.data = self.log_softmax_(dim)
        return result

    def log_softmax_(self, dim):
        raise NotImplementedError(f"{self.__class__.__name__} must implement log_softmax_()")

    # --- Basic layout ---
    def reshape(self, *shape: int) -> "AbstractTensor":
        result = type(self)(track_time=self.track_time)
        result.data = self.reshape_(shape)
        return result

    def reshape_(self, shape):
        raise NotImplementedError(f"{self.__class__.__name__} must implement reshape_()")

    def transpose(self, dim0: int = 0, dim1: int = 1) -> "AbstractTensor":
        result = type(self)(track_time=self.track_time)
        result.data = self.transpose_(dim0, dim1)
        return result

    def transpose_(self, dim0, dim1):
        raise NotImplementedError(f"{self.__class__.__name__} must implement transpose_()")

    def squeeze(self, dim: int | None = None) -> "AbstractTensor":
        """Return a tensor with all (or one) dimensions of size 1 removed."""
        result = type(self)(track_time=self.track_time)
        result.data = self.squeeze_(dim)
        return result

    def squeeze_(self, dim: int | None = None):
        raise NotImplementedError(f"{self.__class__.__name__} must implement squeeze_()")
    def mean(self, dim=None, keepdim: bool = False):
        """Return the mean of the tensor along the specified dimension(s)."""
        return self.mean_(dim=dim, keepdim=keepdim)

    def sum(self, dim=None, keepdim: bool = False):
        """Return the sum of the tensor along the specified dimension(s)."""
        return self.sum_(dim=dim, keepdim=keepdim)

    def cumsum(self, dim: int = 0) -> "AbstractTensor":
        """Return the cumulative sum of the tensor along a dimension."""
        result = type(self)(track_time=self.track_time)
        result.data = self.cumsum_(dim)
        return result

    def min(self, dim=None, keepdim: bool = False):
        """Return the minimum of the tensor along the specified dimension(s)."""
        return self.min_(dim=dim, keepdim=keepdim)

    def argmin(self, dim: Optional[int] = None, keepdim: bool = False):
        """Return the indices of the minimum values along an axis."""
        return self.argmin_(dim, keepdim)
    # --- Backend hooks for reductions (must be implemented by backends) ---
    def mean_(self, dim=None, keepdim: bool = False):
        raise NotImplementedError(f"{self.__class__.__name__} must implement mean_() with keepdim.")

    def sum_(self, dim=None, keepdim: bool = False):
        raise NotImplementedError(f"{self.__class__.__name__} must implement sum_() with keepdim.")

    def cumsum_(self, dim: int = 0):
        raise NotImplementedError(f"{self.__class__.__name__} must implement cumsum_()")

    def min_(self, dim=None, keepdim: bool = False):
        raise NotImplementedError(f"{self.__class__.__name__} must implement min_() with keepdim.")

    def argmin_(self, dim=None, keepdim: bool = False):
        raise NotImplementedError(f"{self.__class__.__name__} must implement argmin_() with keepdim.")

    def tolist_(self):
        raise NotImplementedError(f"{self.__class__.__name__} must implement tolist_() for conversion to list.")
    def _AbstractTensor__unwrap(self, obj=None):
        """Return the underlying tensor data for this AbstractTensor or for another AbstractTensor instance."""
        if obj is None:
            return self.data
        if isinstance(obj, AbstractTensor):
            return obj.data
        return obj
    def __init__(self, track_time: bool = False):
        self.track_time = track_time

    @classmethod
    def tensor_from_list(cls, data, dtype=None, device=None):
        inst = cls(track_time=False)
        inst.data = inst.tensor_from_list_(data, dtype, device)
        return inst
    # --- Tensor creation and manipulation methods ---

    def full_(
        self,
        size: Tuple[int, ...],
        fill_value: Any,
        dtype: Any = None,
        device: Any = None,
    ):
        raise NotImplementedError(f"{self.__class__.__name__} must implement full_()")

    def zeros_(self, size: Tuple[int, ...], dtype: Any = None, device: Any = None):
        raise NotImplementedError(f"{self.__class__.__name__} must implement zeros_()")

    def ones_(self, size: Tuple[int, ...], dtype: Any = None, device: Any = None):
        raise NotImplementedError(f"{self.__class__.__name__} must implement ones_()")

    def zeros_like_(self, dtype: Any = None, device: Any = None):
        raise NotImplementedError(f"{self.__class__.__name__} must implement zeros_like_()")

    def ones_like_(self, dtype: Any = None, device: Any = None):
        raise NotImplementedError(f"{self.__class__.__name__} must implement ones_like_()")

    def full_like_(
        self,
        fill_value: Any,
        dtype: Any = None,
        device: Any = None,
    ):
        raise NotImplementedError(f"{self.__class__.__name__} must implement full_like_()")

    def clone(self) -> "AbstractTensor":
        result = type(self)(track_time=self.track_time)
        result.data = self.clone_()
        return result

    def to_device(self, device: Any = None) -> "AbstractTensor":
        result = type(self)(track_time=self.track_time)
        result.data = self.to_device_(device)
        return result

    def get_device(self) -> Any:
        return self.get_device_()

    def get_dtype(self) -> Any:
        return self.get_dtype_()

    def numel_(self):
        raise NotImplementedError(f"{self.__class__.__name__} must implement numel_()")

<<<<<<< HEAD
    def long_cast(self) -> "AbstractTensor":
        result = type(self)(track_time=self.track_time)
        result.data = self.long_cast_()
        return result

    def float(self) -> "AbstractTensor":
        result = type(self)(track_time=self.track_time)
        result.data = self.float_()
        return result

    def double(self) -> "AbstractTensor":
        result = type(self)(track_time=self.track_time)
        result.data = self.double_()
        return result

    def int(self) -> "AbstractTensor":
        result = type(self)(track_time=self.track_time)
        result.data = self.int_()
        return result

    def long(self) -> "AbstractTensor":
        result = type(self)(track_time=self.track_time)
        result.data = self.long_()
        return result

    def bool(self) -> "AbstractTensor":
        result = type(self)(track_time=self.track_time)
        result.data = self.bool_()
        return result

    def not_equal(self, other: Any) -> "AbstractTensor":
        result = type(self)(track_time=self.track_time)
        result.data = self.not_equal_(other)
        return result
=======
    def item(self) -> Union[int, float, bool]:
        return self.item_()

>>>>>>> 6367dfea
    
    @classmethod
    def tensor(
        cls,
        data=None,
        *,
        dtype=None,
        device=None,
        track_time: bool = False,
        faculty: "Faculty" = None,
    ) -> "AbstractTensor":
        """
        Create an AbstractTensor from `data`.

        - If called on AbstractTensor: auto-select backend via get_tensor(...).
        - If called on a backend subclass: use that backend directly.
        - dtype/device are applied best-effort after wrapping.
        """
        if cls is AbstractTensor:
            # Auto-select backend
            return AbstractTensor.get_tensor(
                data,
                faculty=faculty,
                track_time=track_time,
                dtype=dtype,
                device=device,
            )

        # Use the specific backend class
        inst = cls(track_time=track_time)
        if data is None:
            return inst  # handle-as-backend-handle case, like get_tensor(None)

        out = inst.ensure_tensor(data)
        if dtype is not None:
            try:
                out = out.to_dtype(dtype)
            except Exception:
                pass
        if device is not None:
            try:
                out = out.to_device(device)
            except Exception:
                pass
        return out


    @staticmethod
    def range(start, end=None, step=1, *, dtype=None, device=None, cls=None):
        return AbstractTensor.arange(start, end, step, dtype=dtype, device=device, cls=cls)

    @staticmethod
    def arange(
        start,
        end=None,
        step=1,
        *,
        dtype=None,
        device=None,
        cls=None,
    ) -> "AbstractTensor":
        """
        Create an arange tensor using the best available backend if cls is None.

        Forms:
        arange(end)                -> [0, 1, ..., end-1]
        arange(start, end)         -> [start, ..., end-step]
        arange(start, end, step)   -> general form

        Notes:
        - step must be nonzero.
        - dtype/device are forwarded to the backend.
        """
        # Normalize one-argument form
        if end is None:
            start, end = 0, start

        if step == 0:
            raise ValueError("arange step must be nonzero")

        # Backend selection (attempt to register common backends)
        if cls is None:
            try:
                from . import torch_backend  # noqa: F401
            except Exception:
                pass
            try:
                from . import numpy_backend  # noqa: F401
            except Exception:
                pass
            try:
                from . import pure_backend  # noqa: F401
            except Exception:
                pass

            for backend_name in ("torch", "numpy", "pure_python"):
                backend_cls = BACKEND_REGISTRY.get(backend_name)
                if backend_cls is not None:
                    cls = backend_cls
                    break
            if cls is None:
                raise RuntimeError("No tensor backend available for arange.")

        inst = cls(track_time=False)  # Assuming default track_time
        inst.data = inst.arange_(start, end, step, dtype=dtype, device=device)
        return inst

    def select_by_indices(
        self, indices_dim0: Any = None, indices_dim1: Any = None
    ) -> "AbstractTensor":
        result = type(self)(track_time=self.track_time)
        result.data = self.select_by_indices_(indices_dim0, indices_dim1)
        return result

    def log_softmax(self, dim: int = -1) -> "AbstractTensor":
        result = type(self)(track_time=self.track_time)
        result.data = self.log_softmax_(dim)
        return result

    def pad(self, pad: Tuple[int, ...] = (0, 0), value: float = 0) -> "AbstractTensor":
        result = type(self)(track_time=self.track_time)
        result.data = self.pad_(pad, value)
        return result

    # --- 2D spatial helpers -------------------------------------------------
    def pad2d(self, pad: Tuple[int, int, int, int], value: float = 0.0) -> "AbstractTensor":
        """Pad a 4D NCHW tensor with constant values.

        Parameters
        ----------
        pad:
            Tuple ``(pad_left, pad_right, pad_top, pad_bottom)``.
        value:
            Constant fill value for padded regions.
        """
        result = type(self)(track_time=self.track_time)
        result.data = self.pad2d_(pad, value)
        return result

    def pad2d_(self, pad: Tuple[int, int, int, int], value: float = 0.0):
        """Backend hook for :meth:`pad2d`."""
        # Default implementation delegates to generic ``pad``.
        return self.pad_(pad, value)

    def unfold2d(
        self,
        kernel_size: Tuple[int, int],
        stride: Union[int, Tuple[int, int]] = 1,
        padding: Union[int, Tuple[int, int]] = 0,
        dilation: Union[int, Tuple[int, int]] = 1,
    ) -> "AbstractTensor":
        """Extract sliding local blocks as columns (im2col)."""
        result = type(self)(track_time=self.track_time)
        result.data = self.unfold2d_(kernel_size, stride, padding, dilation)
        return result

    def unfold2d_(
        self,
        kernel_size: Tuple[int, int],
        stride: Union[int, Tuple[int, int]] = 1,
        padding: Union[int, Tuple[int, int]] = 0,
        dilation: Union[int, Tuple[int, int]] = 1,
    ):
        raise NotImplementedError(
            f"{self.__class__.__name__} must implement unfold2d_()"
        )

    @staticmethod
    def fold2d(
        cols: "AbstractTensor",
        output_size: Tuple[int, int, int, int],
        kernel_size: Tuple[int, int],
        stride: Union[int, Tuple[int, int]] = 1,
        padding: Union[int, Tuple[int, int]] = 0,
        dilation: Union[int, Tuple[int, int]] = 1,
    ) -> "AbstractTensor":
        """Inverse of :meth:`unfold2d`, accumulating patches back to images."""
        result = type(cols)(track_time=cols.track_time)
        result.data = cols.fold2d_(
            output_size, kernel_size, stride, padding, dilation
        )
        return result

    def fold2d_(
        self,
        output_size: Tuple[int, int, int, int],
        kernel_size: Tuple[int, int],
        stride: Union[int, Tuple[int, int]] = 1,
        padding: Union[int, Tuple[int, int]] = 0,
        dilation: Union[int, Tuple[int, int]] = 1,
    ):
        raise NotImplementedError(
            f"{self.__class__.__name__} must implement fold2d_()"
        )

    def cat(self, tensors: List[Any], dim: int = 0) -> "AbstractTensor":
        tensors = [self.ensure_tensor(t) for t in tensors]
        result = type(self)(track_time=self.track_time)
        result.data = self.cat_(tensors, dim)
        return result

    def topk(self, k: int = 1, dim: int = -1) -> Tuple["AbstractTensor", Any]:
        values, idxs = self.topk_(k, dim)
        result = type(self)(track_time=self.track_time)
        result.data = values
        return result, idxs

    def stack(self, tensors: List[Any], dim: int = 0) -> "AbstractTensor":
        tensors = [self.ensure_tensor(t) for t in tensors]
        result = type(self)(track_time=self.track_time)
        result.data = self.stack_(tensors, dim)
        return result

    # --- Broadcasting helpers (abstract, backend-agnostic) ---
    def expand(self, shape: tuple) -> "AbstractTensor":
        """Backend-agnostic expand/broadcast_to (view when possible)."""
        result = type(self)(track_time=self.track_time)
        result.data = self.expand_(shape)
        return result
    # in AbstractTensor (abstraction.py)
    def broadcast_rows(self, n: int, *, label: str | None = None) -> "AbstractTensor":
        """
        Make a (1, D) bias behave as (n, D) via view-style expand when possible.
        If already (n, D) return self.
        If neither 1 nor n rows, raise a labeled TensorShapeError.
        """
        rows, cols = self.shape[0], self.shape[1]
        if rows == n:
            return self
        if rows == 1:
            try:
                return self.expand((n, cols))
            except Exception:
                # backend lacks true view-expand; fall back to repeat
                return self.repeat_interleave(repeats=n, dim=0)

        # Build an iff-applicable hint (only when it's the classic "multi-row bias" mistake)
        hint = None
        if rows > 1 and cols >= 1:
            # This really looks like an accidental (N, D) bias; propose a safe collapse.
            hint = (
                "Bias must be a single row broadcast across the batch, or match the batch exactly. "
                "If you accidentally created an (N, D) bias, collapse it, e.g.: "
                "bias = bias.sum(dim=0, keepdim=True)  # -> (1, D)"
            )

        raise TensorShapeError(
            "Broadcast error",
            _Diag(
                op="broadcast_rows",
                tensor=label,
                expected=f"(1, {cols}) or ({n}, {cols})",
                actual=f"({rows}, {cols})",
                batch_size=n,
                hint=hint,  # only shown in 'auto' if we actually built one
            ),
        )


    def repeat_interleave(
        self, repeats: int = 1, dim: Optional[int] = None
    ) -> "AbstractTensor":
        result = AbstractTensor.get_tensor(self.repeat_interleave_(repeats, dim))
        return result

    # Backend hooks -----------------------------------------------------------
    def expand_(self, shape):  # pragma: no cover - backend required
        raise NotImplementedError(
            f"{self.__class__.__name__} must implement expand_()"
        )

    def repeat_interleave_(
        self, repeats: int = 1, dim: Optional[int] = None
    ):  # pragma: no cover - backend required
        raise NotImplementedError(
            f"{self.__class__.__name__} must implement repeat_interleave_()"
        )

    def view_flat(self) -> "AbstractTensor":
        result = type(self)(track_time=self.track_time)
        result.data = self.view_flat_()
        return result

    def assign_at_indices(
        self,
        indices_dim0: Any = None,
        indices_dim1: Any = None,
        values_to_assign: Any = None,
    ) -> "AbstractTensor":
        result = type(self)(track_time=self.track_time)
        result.data = self.assign_at_indices_(
            indices_dim0, indices_dim1, values_to_assign
        )
        return result

    def increment_at_indices(self, mask: Any = None) -> "AbstractTensor":
        result = type(self)(track_time=self.track_time)
        result.data = self.increment_at_indices_(mask)
        return result

    # Only keep the upper, guarded to_backend (already present above)

    

    def boolean_mask_select(self, mask: Any = None) -> "AbstractTensor":
        result = type(self)(track_time=self.track_time)
        result.data = self.boolean_mask_select_(mask)
        return result

    def tolist(self) -> List[Any]:
        return self.tolist_()


    def index_select(self, dim: int = 0, indices: Any = None) -> "AbstractTensor":
        result = type(self)(track_time=self.track_time)
        result.data = self.index_select_(dim, indices)
        return result

    def argmin(self, dim: Optional[int] = None) -> "AbstractTensor":
        result = type(self)(track_time=self.track_time)
        result.data = self.argmin_(dim)
        return result

    def interpolate(self, size: Tuple[int, ...] = None) -> "AbstractTensor":
        result = type(self)(track_time=self.track_time)
        result.data = self.interpolate_(size)
        return result

    def save(self, filepath: str = None) -> None:
        self.save_(filepath)

    def load(
        self, filepath: str, dtype: Any = None, device: Any = None
    ) -> "AbstractTensor":
        result = type(self)(track_time=self.track_time)
        result.data = self.load_(filepath, dtype, device)
        return result

    def to_dtype(self, dtype: str = "float") -> "AbstractTensor":
        result = type(self)(track_time=self.track_time)
        result.data = self.to_dtype_(dtype)
        return result

    # --- Dtype helpers ---
    @property
    def long_dtype(self) -> Any:
        return self.long_dtype_

    @property
    def bool_dtype(self) -> Any:
        return self.bool_dtype_

    @property
    def float_dtype(self) -> Any:
        return self.float_dtype_

    @property
    def tensor_type(self) -> type:
        return self.tensor_type_

    # Lightweight helper to coerce arbitrary input to this backend's tensor type


    def to_backend(self, target_ops):
        conv_func = CONVERSION_REGISTRY.get((type(self), type(target_ops)))
        if conv_func is None:
            converted = default_to_backend(self, self, target_ops)
        else:
            converted = conv_func(self, self, target_ops)

        if isinstance(converted, AbstractTensor):
            if type(converted) is type(target_ops):
                return converted
            # No progress? Inject raw data into the target and bail.
            if type(converted) is type(self):
                out = type(target_ops)(track_time=self.track_time)
                out.data = converted.data
                return out
            return converted.to_backend(target_ops)

        new_tensor = type(target_ops)(track_time=self.track_time)
        new_tensor.data = converted
        return new_tensor

    def ensure_tensor(self, tensor: Any) -> "AbstractTensor":
        """Return ``tensor`` wrapped as an ``AbstractTensor`` instance."""
        if not isinstance(self, AbstractTensor):
            raise TypeError(f"ensure_tensor called on non-AbstractTensor instance: {type(self)}")
        if tensor is None:
            raise ValueError("ensure_tensor called with tensor=None")
        backend_cls = self.__class__
        if isinstance(tensor, AbstractTensor):
            return tensor.to_backend(self)
        if isinstance(tensor, self.tensor_type):
            result = backend_cls(track_time=self.track_time)
            result.data = tensor
            return result
        if torch is not None and isinstance(tensor, torch.Tensor):
            torch_ops = AbstractTensor.get_tensor(faculty=Faculty.TORCH)
            tmp = torch_ops.__class__()
            tmp.data = tensor
            return tmp.to_backend(self)
        if np is not None and isinstance(tensor, np.ndarray):
            numpy_ops = AbstractTensor.get_tensor(faculty=Faculty.NUMPY)
            numpy_tensor = numpy_ops.__class__()
            numpy_tensor.data = tensor
            return numpy_tensor.to_backend(self)
        if isinstance(tensor, (list, tuple)):
            return self.tensor_from_list(tensor, dtype=None, device=None)
        if hasattr(tensor, "tolist"):
            return self.tensor_from_list(tensor.tolist(), dtype=None, device=None)
        return self.tensor_from_list([tensor], dtype=None, device=None)

    # --- Operator routing ---
    def _apply_operator(self, op: str, left: Any, right: Any):
        """
        Arithmetic with bool tensors:
        - if mixing with floats/complex -> cast bool to float
        - if mixing with ints          -> cast bool to int (0/1)
        - for true division            -> cast bool to float
        Promotion happens BEFORE unwrap; backends never see bool arithmetic.
        """
        # Coerce list-like operands into tensors so that operator logic remains
        # backend-agnostic. This ensures raw Python lists interoperate with
        # tensors without requiring callers to explicitly convert them.
        # In AbstractTensor._apply_operator(...)
        if isinstance(left, AbstractTensor) and isinstance(right, (list, tuple)):
            right = left.ensure_tensor(right)      # instead of get_tensor(... Faculty.NUMPY)
        elif isinstance(right, AbstractTensor) and isinstance(left, (list, tuple)):
            left = right.ensure_tensor(left)       # instead of get_tensor(... Faculty.NUMPY)

        # Optional belt-and-suspenders: align mixed backends
        if isinstance(left, AbstractTensor) and isinstance(right, AbstractTensor) and (type(left) is not type(right)):
            right = right.to_backend(left)

        arithmetic_ops = {
            "add","sub","mul","truediv","floordiv","mod","pow",
            "iadd","isub","imul","itruediv","ifloordiv","imod","ipow",
            "radd","rsub","rmul","rtruediv","rfloordiv","rmod","rpow",
            "neg","abs","invert",
        }
        div_ops = {"truediv","rtruediv","itruediv"}

        def kind(x):
            if isinstance(x, AbstractTensor):
                try:
                    dt = x.get_dtype()
                    if dt == x.bool_dtype: return "bool"
                    s = str(dt).lower()
                    if "complex" in s: return "complex"
                    if "float" in s or "half" in s or "bfloat" in s: return "float"
                    if "int" in s or "long" in s: return "int"
                except Exception:
                    return "unknown"
                return "unknown"
            if isinstance(x, bool):  return "bool"
            if isinstance(x, float): return "float"
            if isinstance(x, int):   return "int"
            return "unknown"

        def cast_bool_like(x, target_kind):
            if target_kind in ("float","complex"):
                return x.to_dtype("float")
            else:
                return x.long()

        if op in arithmetic_ops:
            lk, rk = kind(left), kind(right)
            if op in div_ops:
                if isinstance(left, AbstractTensor) and lk == "bool":
                    left = left.to_dtype("float")
                if isinstance(right, AbstractTensor) and rk == "bool":
                    right = right.to_dtype("float")
            else:
                target = "float" if ("float" in (lk, rk) or "complex" in (lk, rk)) else "int"
                if isinstance(left, AbstractTensor) and lk == "bool":
                    left = cast_bool_like(left, target)
                if isinstance(right, AbstractTensor) and rk == "bool":
                    right = cast_bool_like(right, target)

            # Handle raw Python bools symmetrically (e.g., 1 - True)
            if isinstance(left, bool):
                left = 1.0 if (op in div_ops or "float" in (rk,)) else 1
            if isinstance(right, bool):
                right = 1.0 if (op in div_ops or "float" in (lk,)) else 1

        # unwrap AFTER promotion
        l = left._AbstractTensor__unwrap() if isinstance(left, AbstractTensor) else left
        r = right._AbstractTensor__unwrap() if isinstance(right, AbstractTensor) else right

        result = type(self)(track_time=self.track_time)
        result.data = self._apply_operator__(op, l, r)
        return result


    def __add__(self, other):
        return self._apply_operator("add", self, other)

    def __sub__(self, other):
        return self._apply_operator("sub", self, other)

    def __mul__(self, other):
        return self._apply_operator("mul", self, other)

    def __truediv__(self, other):
        return self._apply_operator("truediv", self, other)

    def __floordiv__(self, other):
        return self._apply_operator("floordiv", self, other)

    def __mod__(self, other):
        return self._apply_operator("mod", self, other)

    def __pow__(self, other):
        return self._apply_operator("pow", self, other)

    def __matmul__(self, other):
        return self._apply_operator("matmul", self, other)

    def __eq__(self, other):
        return self.equal(other)

    def __ne__(self, other):
        return self.not_equal(other)

    def __lt__(self, other):
        return self.less(other)

    def __le__(self, other):
        return self.less_equal(other)

    def __gt__(self, other):
        return self.greater(other)

    def __ge__(self, other):
        return self.greater_equal(other)

    # Reverse operators
    def __radd__(self, other):
        return self._apply_operator("radd", other, self)

    def __rsub__(self, other):
        return self._apply_operator("rsub", other, self)

    def __rmul__(self, other):
        return self._apply_operator("rmul", other, self)

    def __rtruediv__(self, other):
        return self._apply_operator("rtruediv", other, self)

    def __rfloordiv__(self, other):
        return self._apply_operator("rfloordiv", other, self)

    def __rmod__(self, other):
        return self._apply_operator("rmod", other, self)

    def __rpow__(self, other):
        return self._apply_operator("rpow", other, self)

    def __rmatmul__(self, other):
        return self._apply_operator("rmatmul", other, self)

    # In-place operators
    def __iadd__(self, other):
        return self._apply_operator("iadd", self, other)

    def __isub__(self, other):
        return self._apply_operator("isub", self, other)

    def __imul__(self, other):
        return self._apply_operator("imul", self, other)

    def __itruediv__(self, other):
        return self._apply_operator("itruediv", self, other)

    def __ifloordiv__(self, other):
        return self._apply_operator("ifloordiv", self, other)

    def __imod__(self, other):
        return self._apply_operator("imod", self, other)

    def __ipow__(self, other):
        return self._apply_operator("ipow", self, other)

    def __imatmul__(self, other):
        return self._apply_operator("imatmul", self, other)

    # --- Indexing helpers ---
    def __getitem__(self, idx):
        """Return an indexed view wrapped as an AbstractTensor when possible.

        Accepts either standard Python index types or another ``AbstractTensor``
        instance as ``idx``. When given an ``AbstractTensor`` the underlying
        value is extracted via ``__unwrap`` so all backends behave consistently
        for tensor-based indexing.
        """
        if DEBUG:
            print(f"__getitem__ called with idx={idx} on {self.__class__.__name__}")
        data = self.data
        if data is None:
            raise ValueError("__getitem__ called on empty tensor")

        # Ensure backend-native tensor type for indexing
        if CTensor is not None and isinstance(data, CTensor):
            # CTensor might require special handling or might not support all Python slicing.
            # For now, assume it needs unwrapped indices if idx contains AbstractTensors.
            # This placeholder allows future CTensor-specific indexing logic.
            pass  # Fall through to generic index processing for now

        if isinstance(idx, tuple):
            index = tuple(
                (
                    item._AbstractTensor__unwrap()
                    if isinstance(item, AbstractTensor)
                    else item
                )
                for item in idx
            )
        elif isinstance(idx, AbstractTensor):
            index = idx._AbstractTensor__unwrap()
        else:
            index = idx

        result = data[index]
        if isinstance(result, self.tensor_type):
            wrapped = type(self)(track_time=self.track_time)
            wrapped.data = result
            return wrapped
        return result


    def __setitem__(self, idx, value):
        """Assign to the underlying tensor using Python indexing.

        Like ``__getitem__``, ``idx`` may itself be an ``AbstractTensor``.  The
        raw value is extracted before performing the assignment so tensor-based
        indices work across all backends.
        """
        if DEBUG:
            print(
                f"__setitem__ called with idx={idx}, value={value} on {self.__class__.__name__}"
            )
        data = self.data
        if data is None:
            raise ValueError("__setitem__ called on empty tensor")
        if CTensor is not None and isinstance(data, CTensor):
            raise NotImplementedError("__setitem__ not implemented for CTensor backend")
        if isinstance(value, AbstractTensor):
            value = value.data
        index = self._AbstractTensor__unwrap(idx)
        data[index] = value

    def __bool__(self):
        try:
            n = int(self.numel())
        except Exception:
            return bool(self.item())
        if n != 1:
            raise ValueError("The truth value of a tensor with more than one element is ambiguous.")
        return bool(self.item())

    def data_or(self, obj: Any = None) -> Any:
        """Return self.data if no argument is passed, otherwise return the argument unchanged."""
        if obj is None:
            return self.data
        return obj

    @abstractmethod
    def get_shape(self) -> Tuple[int, ...]:
        """Return the shape of ``self`` as a tuple."""
        pass

    @abstractmethod
    def get_ndims(self) -> int:
        """Return the number of dimensions of ``self``."""
        pass

    def repeat(self, repeats: Any = None, dim: int = 0) -> "AbstractTensor":
        """Repeat ``self`` along ``dim`` ``repeats`` times."""
        return self.repeat_(repeats, dim)

    @staticmethod
    def get_tensor(
        data=None,
        faculty: "Faculty" = None,
        *,
        track_time: bool = False,
        dtype=None,
        device=None
    ) -> "AbstractTensor":
        """
        Create and return an AbstractTensor instance from any data, auto-selecting the best backend if faculty is None.
        If faculty is provided, use the corresponding backend.
        """
        faculty = faculty or DEFAULT_FACULTY
        if faculty in (Faculty.TORCH, Faculty.PYGEO):
            backend_cls = BACKEND_REGISTRY.get("torch")
            if backend_cls is None:
                from . import torch_backend  # noqa: F401
                backend_cls = BACKEND_REGISTRY.get("torch")
            tensor = backend_cls(default_device=DEFAULT_DEVICE, track_time=track_time)
        elif faculty is Faculty.NUMPY and np is not None:
            backend_cls = BACKEND_REGISTRY.get("numpy")
            if backend_cls is None:
                from . import numpy_backend  # noqa: F401
                backend_cls = BACKEND_REGISTRY.get("numpy")
            tensor = backend_cls(track_time=track_time)
        elif faculty is Faculty.CTENSOR:
            from .accelerator_backends.c_backend import CTensorOperations
            tensor = CTensorOperations(track_time=track_time)
        else:
            backend_cls = BACKEND_REGISTRY.get("pure_python")
            tensor = backend_cls(track_time=track_time)

        if data is not None:
            out = tensor.ensure_tensor(data)
            # apply dtype/device if requested (best-effort)
            if dtype is not None:
                try:
                    out = out.to_dtype(dtype)
                except Exception:
                    pass
            if device is not None:
                try:
                    out = out.to_device(device)
                except Exception:
                    pass
            return out

        # no data: return a backend handle (dtype/device can be applied later when data exists)
        return tensor

class AbstractF:
    """
    Functional API for advanced tensor operations (e.g., interpolation).
    Decides the best backend and dispatches accordingly.
    """

    @staticmethod
    def interpolate(
        tensor,
        size=None,
        scale_factor=None,
        mode="bilinear",
        batch_dim=0,
        channel_dim=1,
        backend: str = None,
        align_corners=False,
    postprocess: str = None,  # 'round', 'floor', 'ceil', or None
    **kwargs,
    ):
        """
        Interpolate a tensor to a new size using the best available backend.
        - tensor: AbstractTensor or raw data
        - size: tuple of ints (new spatial size)
        - scale_factor: float or tuple (optional)
        - mode: interpolation mode (e.g., 'bilinear', 'nearest')
        - batch_dim: which dim is batch (default 0)
        - channel_dim: which dim is channel (default 1)
        - backend: 'torch', 'numpy', etc. (optional, auto if None)
        - align_corners: passed to torch if used
        """
        # Convert to AbstractTensor if needed
        tensor = AbstractTensor.get_tensor(tensor)
        orig_dtype = None
        try:
            import torch  # type: ignore
        except Exception:  # torch may be unavailable
            torch = None  # type: ignore
        if hasattr(tensor, 'data'):
            arr_data = tensor.data
        else:
            arr_data = tensor
        if torch is not None and hasattr(arr_data, 'dtype'):
            orig_dtype = arr_data.dtype
        # Backend selection
        chosen = None
        if backend == "torch":
            chosen = "torch"
        elif backend == "numpy":
            chosen = "numpy"
        else:
            try:
                import torch
                import torch.nn.functional as F

                chosen = "torch"
            except ImportError:
                chosen = "numpy"
        if chosen == "torch":
            import torch
            import torch.nn.functional as F

            arr = tensor.to_backend(AbstractTensor.get_tensor(faculty=Faculty.TORCH))
            data = arr.data if hasattr(arr, "data") else arr
            # Ensure shape is (N, C, H, W) or (N, 1, H, W)
            nd = data.dim() if hasattr(data, "dim") else len(data.shape)
            if nd == 2:
                data = data.unsqueeze(0).unsqueeze(0)
            elif nd == 3:
                # Assume (C, H, W) or (N, H, W)
                if batch_dim == 0:
                    data = data.unsqueeze(0)
                else:
                    data = data.unsqueeze(1)
            # Convert to float if needed (required by F.interpolate for most modes)
            was_int = not torch.is_floating_point(data)
            if was_int:
                data = data.float()
            out = F.interpolate(
                data,
                size=size,
                scale_factor=scale_factor,
                mode=mode,
                align_corners=(
                    align_corners
                    if mode in ("linear", "bilinear", "bicubic", "trilinear")
                    else None
                ),
            )
            # Postprocess if requested
            if postprocess is not None:
                if postprocess == 'round':
                    out = torch.round(out)
                elif postprocess == 'floor':
                    out = torch.floor(out)
                elif postprocess == 'ceil':
                    out = torch.ceil(out)
                else:
                    raise ValueError(f"Unknown postprocess: {postprocess}")
            # Cast back to original dtype if it was int
            if was_int and orig_dtype is not None:
                out = out.to(orig_dtype)
            # Remove added batch/channel dims if needed
            if nd == 2:
                out = out[0, 0]
            elif nd == 3:
                out = out[0] if batch_dim == 0 else out[:, 0]
            return AbstractTensor.get_tensor(out)
        else:
            # Numpy fallback: use PIL for images, or scipy.ndimage.zoom if available
            arr = tensor.to_backend(AbstractTensor.get_tensor(faculty=Faculty.NUMPY))
            data = arr.data if hasattr(arr, "data") else arr
            import numpy as np

            if data.ndim == 2:
                from PIL import Image

                img = Image.fromarray((data * 255).astype(np.uint8))
                img = img.resize(
                    size[::-1], Image.BILINEAR if mode == "bilinear" else Image.NEAREST
                )
                out = np.array(img) / 255.0
            else:
                # Use scipy.ndimage.zoom for nD
                try:
                    from scipy.ndimage import zoom

                    zoom_factors = [size[i] / data.shape[i] for i in range(len(size))]
                    out = zoom(data, zoom_factors, order=1 if mode == "bilinear" else 0)
                except ImportError:
                    raise RuntimeError(
                        "No suitable interpolation backend available (need torch or scipy)"
                    )
            return AbstractTensor.get_tensor(out)


# Attach to AbstractTensor
AbstractTensor.F = AbstractF

# --- Abstraction method assignments ---------------------------------------
from .abstraction_methods.creation import (
    linspace,
    meshgrid,
    zeros as create_zeros,
    ones as create_ones,
    full as create_full,
    zeros_like as create_zeros_like,
    ones_like as create_ones_like,
    full_like as create_full_like,
)
from .abstraction_methods.reduction import max as reduction_max, argmax as reduction_argmax
from .abstraction_methods.type_ops import (
    to as type_to,
    astype as type_astype,
    where as type_where,
    long_cast as type_long_cast,
    float as type_float,
    double as type_double,
    int as type_int,
    long as type_long,
    bool as type_bool,
)
from .abstraction_methods.comparison import (
    greater as comp_greater,
    greater_equal as comp_greater_equal,
    less as comp_less,
    less_equal as comp_less_equal,
    equal as comp_equal,
    not_equal as comp_not_equal,
)
from .abstraction_methods.trigonometry import (
    sin as trig_sin,
    cos as trig_cos,
    tan as trig_tan,
    asin as trig_asin,
    acos as trig_acos,
    atan as trig_atan,
    sinh as trig_sinh,
    cosh as trig_cosh,
    tanh as trig_tanh,
    asinh as trig_asinh,
    acosh as trig_acosh,
    atanh as trig_atanh,
    sec as trig_sec,
    csc as trig_csc,
    cot as trig_cot,
    sech as trig_sech,
    csch as trig_csch,
    coth as trig_coth,
    sinc as trig_sinc,
)
from .abstraction_methods.properties import (
    numel as prop_numel,
    item as prop_item,
    shape as prop_shape,
    shape_ as prop_shape_,
    ndim as prop_ndim,
    dim as prop_dim,
    ndims as prop_ndims,
    datastring as prop_datastring,
    __str__ as prop_str,
    __format__ as prop_format,
    __repr__ as prop_repr,
    __len__ as prop_len,
)

AbstractTensor.linspace = staticmethod(linspace)
AbstractTensor.meshgrid = staticmethod(meshgrid)
AbstractTensor.zeros = staticmethod(create_zeros)
AbstractTensor.ones = staticmethod(create_ones)
AbstractTensor.full = staticmethod(create_full)
AbstractTensor.zeros_like = create_zeros_like
AbstractTensor.ones_like = create_ones_like
AbstractTensor.full_like = create_full_like
AbstractTensor.max = reduction_max
AbstractTensor.argmax = reduction_argmax
AbstractTensor.to = type_to
AbstractTensor.astype = type_astype
AbstractTensor.where = type_where
AbstractTensor.long_cast = type_long_cast
AbstractTensor.float = type_float
AbstractTensor.double = type_double
AbstractTensor.int = type_int
AbstractTensor.long = type_long
AbstractTensor.bool = type_bool
AbstractTensor.greater = comp_greater
AbstractTensor.greater_equal = comp_greater_equal
AbstractTensor.less = comp_less
AbstractTensor.less_equal = comp_less_equal
AbstractTensor.equal = comp_equal
AbstractTensor.not_equal = comp_not_equal
AbstractTensor.sin = trig_sin
AbstractTensor.cos = trig_cos
AbstractTensor.tan = trig_tan
AbstractTensor.asin = trig_asin
AbstractTensor.acos = trig_acos
AbstractTensor.atan = trig_atan
AbstractTensor.sinh = trig_sinh
AbstractTensor.cosh = trig_cosh
AbstractTensor.tanh = trig_tanh
AbstractTensor.asinh = trig_asinh
AbstractTensor.acosh = trig_acosh
AbstractTensor.atanh = trig_atanh
AbstractTensor.sec = trig_sec
AbstractTensor.csc = trig_csc
AbstractTensor.cot = trig_cot
AbstractTensor.sech = trig_sech
AbstractTensor.csch = trig_csch
AbstractTensor.coth = trig_coth
AbstractTensor.sinc = trig_sinc
AbstractTensor.numel = prop_numel
AbstractTensor.item = prop_item
AbstractTensor.shape = property(prop_shape)
AbstractTensor.shape_ = prop_shape_
AbstractTensor.ndim = property(prop_ndim)
AbstractTensor.dim = prop_dim
AbstractTensor.ndims = prop_ndims
AbstractTensor.datastring = prop_datastring
AbstractTensor.__str__ = prop_str
AbstractTensor.__format__ = prop_format
AbstractTensor.__repr__ = prop_repr
AbstractTensor.__len__ = prop_len


def _get_shape(data):
    if not isinstance(data, list):
        return ()
    if not data:
        return (0,)
    return (len(data),) + _get_shape(data[0])


def _flatten(data):
    if not isinstance(data, list):
        return [data]
    return [item for sublist in data for item in _flatten(sublist)]


def default_to_backend(source_ops, tensor, target_ops):
    if type(source_ops) is type(target_ops):
        return source_ops.clone()

    data = tensor.tolist()
    dtype = None
    device = None
    try:
        dtype = source_ops.get_dtype(tensor)
    except Exception:
        dtype = None
    if isinstance(dtype, str):
        dtype = None
    try: device = source_ops.get_device(tensor)
    except: pass
    # Works if backend exposes either a classmethod, staticmethod, or instance method:
    import inspect
    cls = type(target_ops)
    raw = inspect.getattr_static(cls, "tensor_from_list", None)
    if isinstance(raw, classmethod):
        return raw.__func__(cls, data, dtype, device)
    if isinstance(raw, staticmethod):
        return raw.__func__(data, dtype, device)
    return target_ops.tensor_from_list(data, dtype=dtype, device=device)


def get_tensor_operations(
    faculty: Faculty | None = None, *, track_time: bool = False
) -> AbstractTensor:
    """[REMOVED] Use AbstractTensor.get_tensor instead."""
    raise RuntimeError(
        "get_tensor_operations is obsolete. Use AbstractTensor.get_tensor instead."
    )



# --- Delayed backend registration to avoid circular imports ---
<|MERGE_RESOLUTION|>--- conflicted
+++ resolved
@@ -416,46 +416,11 @@
     def numel_(self):
         raise NotImplementedError(f"{self.__class__.__name__} must implement numel_()")
 
-<<<<<<< HEAD
-    def long_cast(self) -> "AbstractTensor":
-        result = type(self)(track_time=self.track_time)
-        result.data = self.long_cast_()
-        return result
-
-    def float(self) -> "AbstractTensor":
-        result = type(self)(track_time=self.track_time)
-        result.data = self.float_()
-        return result
-
-    def double(self) -> "AbstractTensor":
-        result = type(self)(track_time=self.track_time)
-        result.data = self.double_()
-        return result
-
-    def int(self) -> "AbstractTensor":
-        result = type(self)(track_time=self.track_time)
-        result.data = self.int_()
-        return result
-
-    def long(self) -> "AbstractTensor":
-        result = type(self)(track_time=self.track_time)
-        result.data = self.long_()
-        return result
-
-    def bool(self) -> "AbstractTensor":
-        result = type(self)(track_time=self.track_time)
-        result.data = self.bool_()
-        return result
-
-    def not_equal(self, other: Any) -> "AbstractTensor":
-        result = type(self)(track_time=self.track_time)
-        result.data = self.not_equal_(other)
-        return result
-=======
+
     def item(self) -> Union[int, float, bool]:
         return self.item_()
 
->>>>>>> 6367dfea
+
     
     @classmethod
     def tensor(
