--- conflicted
+++ resolved
@@ -79,12 +79,8 @@
             spatial = 1
             for s in shape[2:]:
                 spatial *= int(s)
-<<<<<<< HEAD
             # (B, C, S) -> (B*S, C) so Linear sees C as features.
             xs = x.reshape((B, C, spatial)).permute((0, 2, 1)).reshape((B * spatial, C))
-=======
-            xs = x.reshape((B, C, spatial)).swapaxes(1, 2).reshape((B * spatial, C))
->>>>>>> 0e603ae0
             ys = self.model.forward(xs)  # (B*S, out_dim)
             y = ys.reshape((B, spatial, out_dim)).swapaxes(1, 2)
             y = y.reshape((B, out_dim, *shape[2:]))
