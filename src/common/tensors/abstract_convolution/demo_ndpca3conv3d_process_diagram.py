--- conflicted
+++ resolved
@@ -64,7 +64,6 @@
 def main() -> None:
     parser = argparse.ArgumentParser(description="Render training diagram for NDPCA3Conv3d demo")
     parser.add_argument("--format", choices=["png", "svg", "pdf"], default="png", help="Output image format")
-<<<<<<< HEAD
     parser.add_argument("--dpi", type=float, default=None, help="Raster resolution for PNG output")
     parser.add_argument(
         "--spacing",
@@ -72,8 +71,7 @@
         default=1.5,
         help="Distance between nodes to give edges more room",
     )
-=======
->>>>>>> 817bf2db
+
     args = parser.parse_args()
 
     np.random.seed(0)
@@ -130,13 +128,10 @@
     proc.build(loss)
 
     out_file = Path(__file__).with_name(f"ndpca3conv3d_training.{args.format}")
-<<<<<<< HEAD
     render_training_diagram(
         proc, out_file, format=args.format, dpi=args.dpi, node_spacing=args.spacing
     )
-=======
-    render_training_diagram(proc, out_file, format=args.format)
->>>>>>> 817bf2db
+
     print(f"Process diagram written to {out_file}")
 
 
