"""
riemann_convolutional_demo.py
----------------------------

Demo: Trains a RiemannConvolutional3D layer on a synthetic regression task, ensuring that:
- The LocalStateNetwork parameters (in the Laplacian) are updated during training.
- The metric at each location factors into the convolution kernel.
- The geometry is driven by the transform + Laplacian pipeline.
- Training proceeds until loss < 1e-6 (or max epochs).

This demo audits the full geometry-driven learning pipeline.
"""


from .metric_steered_conv3d import MetricSteeredConv3DWrapper
from .ndpca3transform import PCABasisND, fit_metric_pca
from ..abstraction import AbstractTensor
from ..autograd import autograd
from ..riemann.geometry_factory import build_geometry
from src.common.tensors.abstract_nn.optimizer import BPIDSGD
import numpy as np
import matplotlib.pyplot as plt
from mpl_toolkits.mplot3d import Axes3D  # noqa: F401
from pathlib import Path
from skimage import measure
from .laplace_nd import BuildLaplace3D
import os


def _normalize(arr):
    arr = np.array(arr)
    min_val = arr.min()
    max_val = arr.max()
    if max_val - min_val < 1e-8:
        return np.zeros_like(arr)
    return (arr - min_val) / (max_val - min_val)


def _random_spectral_gaussian(shape):
    """Return gaussian noise with randomized spectrum."""
    arr = np.random.randn(*shape)
    fft = np.fft.fftn(arr)
    phase = np.angle(fft)
    mag = np.random.randn(*shape)
    fft_rand = mag * np.exp(1j * phase)
    return np.fft.ifftn(fft_rand).real


def _low_entropy_variant(target_np, epoch):
    """Generate a low-entropy sample by rolling/flipping the target."""
    x = np.roll(target_np, shift=1, axis=-1)
    if (epoch // 2) % 2 == 0:
        x = np.flip(x, axis=-2)
    x += np.random.normal(scale=0.01, size=x.shape)
    return x




def _pca_reduce(coords, k=3):
    """Reduce coordinates to ``k`` dimensions using PCA."""
    coords = coords - coords.mean(axis=0, keepdims=True)
    cov = np.cov(coords, rowvar=False)
    eigvals, eigvecs = np.linalg.eigh(cov)
    order = np.argsort(eigvals)[::-1][:k]
    return coords @ eigvecs[:, order]


def render_nd_field(
    field,
    return_heatmap: bool = False,
    return_figures: bool = False,
    dim_reducer=_pca_reduce,
    overlay_hooks=None,
):
    """Render an ``n``-D tensor as a visual representation.

    Parameters
    ----------
    field: array-like
        The tensor or array to visualise. It must have at least two
        dimensions.
    return_heatmap: bool, optional
        If ``True`` and ``field`` has three or more dimensions, a 2-D
        heat-map view (mean across the first axis) is also returned.
    return_figures: bool, optional
        When ``True`` the returned values are ``matplotlib`` figures.
        Otherwise image buffers (``numpy`` arrays) compatible with the
        existing animation pipeline are returned.
    dim_reducer: callable or ``None``, optional
        Function used to reduce coordinates with ``ndim > 3`` down to
        three dimensions. If ``None`` and the field has more than three
        dimensions, a ``ValueError`` is raised. The default uses a PCA
        projection.
    overlay_hooks: iterable of callables, optional
        Each hook is invoked as ``hook(ax, coords, values, reduced)``
        allowing future feature overlays (bounding boxes, clustering,
        etc.). ``coords`` are the original ``n``-D coordinates; ``reduced``
        are the 3-D coordinates used for plotting.

    Returns
    -------
    dict
        Keys include ``"scatter3d"`` for 3-D scatter images and
        optionally ``"heatmap"``. The values are either figures or
        ``np.ndarray`` buffers depending on ``return_figures``.
    """

    arr = np.array(field)
    if arr.ndim < 2:
        raise ValueError("Field must be at least 2-D")

    overlay_hooks = overlay_hooks or []
    figures = {}
    coords = np.indices(arr.shape).reshape(arr.ndim, -1).T
    values = arr.reshape(-1)
    if arr.ndim == 2:
        fig, ax = plt.subplots()
        hm = ax.imshow(arr, cmap="viridis")
        ax.axis("off")
        fig.colorbar(hm, ax=ax)
        for hook in overlay_hooks:
            hook(ax, coords, values, coords)
        figures["heatmap"] = fig
    else:
        reduced = coords
        if arr.ndim > 3:
            if dim_reducer is None:
                raise ValueError("dim_reducer must be provided for ndim>3")
            reduced = dim_reducer(coords, 3)
        x, y, z = reduced.T[:3]
        fig = plt.figure()
        ax = fig.add_subplot(111, projection="3d")
        sc = ax.scatter(x, y, z, c=values, cmap="viridis")
        fig.colorbar(sc, ax=ax)
        ax.set_title(f"{arr.ndim}D Field")
        for hook in overlay_hooks:
            hook(ax, coords, values, reduced)
        figures["scatter3d"] = fig
        if return_heatmap:
            heatmap = arr.mean(axis=0)
            hfig, hax = plt.subplots()
            hm = hax.imshow(heatmap, cmap="viridis")
            hax.axis("off")
            hfig.colorbar(hm, ax=hax)
            for hook in overlay_hooks:
                hook(hax, coords, values, reduced)
            figures["heatmap"] = hfig

    if return_figures:
        return figures

    images = {}
    for key, fig in figures.items():
        fig.canvas.draw()
        buf = np.frombuffer(fig.canvas.tostring_rgb(), dtype=np.uint8)
        buf = buf.reshape(fig.canvas.get_width_height()[::-1] + (3,))
        images[key] = buf
        plt.close(fig)
    return images


def render_laplace_surface(laplace_tensor, grid_shape, threshold=0.0, output_path=None, show=False):
    """Render an isosurface of the Laplace tensor's diagonal.

    Parameters
    ----------
    laplace_tensor: array-like
        Dense Laplace operator matrix.
    grid_shape: tuple[int, int, int]
        Spatial grid dimensions used to reshape the diagonal.
    threshold: float, optional
        Iso-value used when extracting the surface via marching cubes.
    output_path: str or Path, optional
        If provided, the figure is saved to this path.
    show: bool, optional
        When True, display the figure instead of closing it.
    """

    arr = np.array(laplace_tensor.data if hasattr(laplace_tensor, "data") else laplace_tensor)
    diag_field = np.diag(arr).reshape(grid_shape)
    level = float(threshold)
    # Ensure level lies within the data range
    min_val, max_val = diag_field.min(), diag_field.max()
    if level < min_val or level > max_val:
        level = float(diag_field.mean())
    verts, faces, _, _ = measure.marching_cubes(diag_field, level=level)
    fig = plt.figure()
    ax = fig.add_subplot(111, projection="3d")
    ax.plot_trisurf(verts[:, 0], verts[:, 1], verts[:, 2], triangles=faces, cmap="viridis", lw=0.5)
    ax.set_title(f"Laplace Surface (level={level:.2f})")
    if output_path is not None:
        Path(output_path).parent.mkdir(parents=True, exist_ok=True)
        fig.savefig(output_path)
    if show:
        plt.show()
    else:
        plt.close(fig)
    return fig


def build_config():
    AT = AbstractTensor
    Nu = Nv = Nw = 8
    n = 8
    B = 50000
    t = AT.arange(0, B, 1, requires_grad=True)
    autograd.tape.annotate(t, label="riemann_demo.t_arange")
    autograd.tape.auto_annotate_eval(t)
    t = (t / (B - 1) - 0.5) * 6.283185307179586
    autograd.tape.annotate(t, label="riemann_demo.t_scaled")
    autograd.tape.auto_annotate_eval(t)
    base = AT.stack([
        t.sin(), t.cos(), (2 * t).sin(), (0.5 * t).cos(),
        (0.3 * t).sin(), (1.7 * t).cos(), (0.9 * t).sin(), (1.3 * t).cos()
    ], dim=-1)
    autograd.tape.annotate(base, label="riemann_demo.base")
    autograd.tape.auto_annotate_eval(base)
    scale = AT.get_tensor([2.0, 1.5, 1.2, 0.8, 0.5, 0.3, 0.2, 0.1], requires_grad=True)
    autograd.tape.annotate(scale, label="riemann_demo.scale")
    autograd.tape.auto_annotate_eval(scale)
    u_samples = base * scale
    autograd.tape.annotate(u_samples, label="riemann_demo.u_samples")
    autograd.tape.auto_annotate_eval(u_samples)
    weights = (-(t**2)).exp()
    autograd.tape.annotate(weights, label="riemann_demo.weights")
    autograd.tape.auto_annotate_eval(weights)
    M = AT.eye(n)
    autograd.tape.annotate(M, label="riemann_demo.M_eye")
    autograd.tape.auto_annotate_eval(M)
    diag = AT.get_tensor([1.0, 0.5, 0.25, 2.0, 1.0, 3.0, 0.8, 1.2], requires_grad=True)
    autograd.tape.annotate(diag, label="riemann_demo.diag")
    autograd.tape.auto_annotate_eval(diag)
    M = M * diag.reshape(1, -1)
    M = M.swapaxes(-1, -2) * diag.reshape(1, -1)
    autograd.tape.annotate(M, label="riemann_demo.metric_M")
    autograd.tape.auto_annotate_eval(M)
    basis = fit_metric_pca(u_samples, weights=weights, metric_M=M)
    autograd.tape.annotate(basis, label="riemann_demo.basis")
    autograd.tape.auto_annotate_eval(basis)

    def phi_fn(U, V, W):
        feats = [U, V, W, (U * V), (V * W), (W * U), (U.sin()), (V.cos())]
        return AT.stack(feats, dim=-1)

    config = {
        "geometry": {
            "key": "pca_nd",
            "grid_shape": (Nu, Nv, Nw),
            "boundary_conditions": (True,) * 6,
            "transform_args": {"pca_basis": basis, "phi_fn": phi_fn, "d_visible": 3},
            "laplace_kwargs": {},
        },
        "training": {
            "B": 4,
            "C": 3,
            "boundary_conditions": ("dirichlet",) * 6,
            "k": 3,
            "eig_from": "g",
            "pointwise": True,
        },
        "visualization": {
            "render_laplace_surface": False,
            "laplace_threshold": 0.0,
            "laplace_path": "laplace_surface.png",
        },
    }
    return config


def main(
    config=None,
    viz_every=10,
    low_entropy_every=25,
    max_epochs=10000,
    output_dir="riemann_modular_renders",
    visualize_laplace=None,
    laplace_threshold=None,
    laplace_path=None,
    show_laplace=False,
    dpi=200,
):
    AT = AbstractTensor
    if config is None:
        config = build_config()
    geom_cfg = config["geometry"]
    train_cfg = config["training"]
    viz_cfg = config.get("visualization", {})
    if visualize_laplace is None:
        visualize_laplace = viz_cfg.get("render_laplace_surface", False)
    if laplace_threshold is None:
        laplace_threshold = viz_cfg.get("laplace_threshold", 0.0)
    if laplace_path is None:
        laplace_path = viz_cfg.get("laplace_path", "laplace_surface.png")
    laplace_path = Path(laplace_path)
    transform, grid, _ = build_geometry(geom_cfg)
    grid_shape = geom_cfg["grid_shape"]
    B, C = train_cfg["B"], train_cfg["C"]
    layer = MetricSteeredConv3DWrapper(
        in_channels=C,
        out_channels=C,
        grid_shape=grid_shape,
        transform=transform,
        boundary_conditions=train_cfg.get("boundary_conditions", ("dirichlet",) * 6),
        k=train_cfg.get("k", 3),
        eig_from=train_cfg.get("eig_from", "g"),
        pointwise=train_cfg.get("pointwise", True),
        deploy_mode="modulated",
        laplace_kwargs={"lambda_reg": 0.5},
    )
    if visualize_laplace:
        with autograd.no_grad():
            builder = BuildLaplace3D(
                grid_domain=grid,
                metric_tensor_func=transform.metric_tensor_func,
                boundary_conditions=train_cfg.get("boundary_conditions", ("dirichlet",) * 6),
                **geom_cfg.get("laplace_kwargs", {}),
            )
            laplace_tensor, _, _ = builder.build_general_laplace(
                grid.U, grid.V, grid.W, dense=True, return_package=False
            )
        render_laplace_surface(
            laplace_tensor,
            grid_shape,
            threshold=laplace_threshold,
            output_path=laplace_path,
            show=show_laplace,
        )
    from ..abstraction import AbstractTensor as _AT
    grad_enabled = getattr(_AT.autograd, '_no_grad_depth', 0) == 0
    print(f"[DEBUG] LSN instance id at layer creation: {id(layer.local_state_network)} | grad_tracking_enabled={grad_enabled}")
    U, V, W = grid.U, grid.V, grid.W
    autograd.tape.annotate(U, label="riemann_demo.grid_U")
    autograd.tape.auto_annotate_eval(U)
    autograd.tape.annotate(V, label="riemann_demo.grid_V")
    autograd.tape.auto_annotate_eval(V)
    autograd.tape.annotate(W, label="riemann_demo.grid_W")
    autograd.tape.auto_annotate_eval(W)
    target = (U + V + W).unsqueeze(0).unsqueeze(0).expand(B, C, -1, -1, -1)
    autograd.tape.annotate(target, label="riemann_demo.target")
    autograd.tape.auto_annotate_eval(target)
    target_np = np.array(target.data if hasattr(target, "data") else target)
    x = AT.get_tensor(_random_spectral_gaussian((B, C, *grid_shape)), requires_grad=True)
    autograd.tape.annotate(x, label="riemann_demo.input_init")
    autograd.tape.auto_annotate_eval(x)
    print(f"Preparing output directory structure at: '{output_dir}/'")
    Path(output_dir).mkdir(parents=True, exist_ok=True)
    Path(os.path.join(output_dir, "input")).mkdir(exist_ok=True)
    Path(os.path.join(output_dir, "prediction")).mkdir(exist_ok=True)
    # When AUTOGRAD_STRICT=1, unused tensors trigger connectivity errors.
    # Uncomment one of the lines below to relax those checks:
    # autograd.strict = False                   # disable strict mode globally
    # autograd.whitelist(x, target)             # or whitelist specific tensors
    # autograd.whitelist_labels(r"riemann_demo.*")  # whitelist by label pattern
    # --- Parameter and gradient collection helpers ---
    from ..logger import get_tensors_logger
    logger = get_tensors_logger()
    def collect_params_and_grads():
        params, grads = [], []
        seen_params = set()
        seen_objs = set()

        def add_param(p):
            pid = id(p)
            if pid in seen_params:
                return
            seen_params.add(pid)
            params.append(p)
            grads.append(getattr(p, '_grad', None))

        # Convolutional weights
        if hasattr(layer.conv, 'parameters'):
            seen_objs.add(id(layer.conv))
            for p in layer.conv.parameters():
                add_param(p)

        # LocalStateNetwork (if present)
        lsn = layer.local_state_network if hasattr(layer, 'local_state_network') else None
        if lsn is None:
            raise ValueError("LocalStateNetwork not found")
        if lsn and hasattr(lsn, 'parameters'):
            seen_objs.add(id(lsn))
            for p in lsn.parameters(include_all=True):
                add_param(p)
        else:
            raise ValueError("LocalStateNetwork not found")

        # Fallback: any other objects with .parameters
        if isinstance(layer.laplace_package, dict):
            for v in layer.laplace_package.values():
                vid = id(v)
                if vid in seen_objs or vid in seen_params:
                    continue
                if hasattr(v, 'parameters'):
                    seen_objs.add(vid)
                    for p in v.parameters():
                        add_param(p)
        # Log all params and grads, including Nones
        for i, (p, g) in enumerate(zip(params, grads)):
            label = getattr(p, '_label', None)
            logger.info(
                f"Param {i}: label={label}, shape={getattr(p, 'shape', None)}, grad is None={g is None}, grad shape={getattr(g, 'shape', None) if g is not None else None}"
            )
        return params, grads
    y = layer.forward(x)
    grad_enabled = getattr(_AT.autograd, '_no_grad_depth', 0) == 0
    print(f"[DEBUG] LSN instance id after forward: {id(layer.local_state_network)} | grad_tracking_enabled={grad_enabled}")
    print(f"[DEBUG] LSN param ids: {[id(p) for p in layer.local_state_network.parameters(include_all=True)]}")
    print(f"[DEBUG] LSN param requires_grad: {[getattr(p, 'requires_grad', None) for p in layer.local_state_network.parameters(include_all=True)]}")
    print(f"[DEBUG] LSN _regularization_loss: {layer.local_state_network._regularization_loss}")
    print(f"[DEBUG] LSN _regularization_loss grad_fn: {getattr(layer.local_state_network._regularization_loss, 'grad_fn', None)}")
    grad_enabled = getattr(_AT.autograd, '_no_grad_depth', 0) == 0
    print(f"[DEBUG] About to call backward on LSN _regularization_loss | grad_tracking_enabled={grad_enabled}")
    lsn = layer.local_state_network
    lsn._regularization_loss.backward()
    grad_w = getattr(lsn._weighted_padded, '_grad', AbstractTensor.zeros_like(lsn._weighted_padded))
    grad_m = getattr(lsn._modulated_padded, '_grad', AbstractTensor.zeros_like(lsn._modulated_padded))
    lsn.backward(grad_w, grad_m, lambda_reg=0.5)
    for i, p in enumerate(lsn.parameters(include_all=True)):
        grad_enabled = getattr(_AT.autograd, '_no_grad_depth', 0) == 0
        print(
            f"[DEBUG] After backward: param {i} id={id(p)} grad={getattr(p, '_grad', None)} | grad_tracking_enabled={grad_enabled}"
        )

    params, _ = collect_params_and_grads()
<<<<<<< HEAD
    # Create subdirectories for each parameter and gradient
    for i, p in enumerate(params):
        param_label = getattr(p, '_label', f'param_{i}').replace('.', '_')
        Path(os.path.join(output_dir, f"param_{i}_{param_label}")).mkdir(exist_ok=True)
        Path(os.path.join(output_dir, f"grad_{i}_{param_label}")).mkdir(exist_ok=True)

    optimizer = Adam(params, lr=5e-2)
=======
    optimizer = BPIDSGD(params, lr=5e-2)
>>>>>>> 60ff506e
    loss_fn = lambda y, t: ((y - t) ** 2).mean() * 100
    for epoch in range(1, max_epochs + 1):
        # Zero gradients for all params
        for p in params:
            if hasattr(p, 'zero_grad'):
                p.zero_grad()
            elif hasattr(p, '_grad'):
                p._grad = AbstractTensor.zeros_like(p._grad)
        if epoch % low_entropy_every == 0:
            np_x = _low_entropy_variant(target_np, epoch)
        else:
            np_x = _random_spectral_gaussian((B, C, *grid_shape))
        x = AT.get_tensor(np_x, requires_grad=True)
        autograd.tape.annotate(x, label=f"riemann_demo.input_epoch_{epoch}")
        autograd.tape.auto_annotate_eval(x)
        y = layer.forward(x)
        autograd.tape.auto_annotate_eval(y)
        loss = loss_fn(y, target)
        LSN_loss = layer.local_state_network._regularization_loss
        print(f"Epoch {epoch}: loss={loss.item()}, LSN_loss={LSN_loss.item()}")
        loss = LSN_loss + loss
        print(f"Total loss={loss.item()}")
        autograd.tape.annotate(loss, label="riemann_demo.loss")
        autograd.tape.auto_annotate_eval(loss)
        # layer.report_orphan_nodes()  # retired / no-op
        # Backward pass (assume .backward() populates ._grad)
        loss.backward()
        lsn = layer.local_state_network
        grad_w = getattr(lsn._weighted_padded, '_grad', AbstractTensor.zeros_like(lsn._weighted_padded))
        grad_m = getattr(lsn._modulated_padded, '_grad', AbstractTensor.zeros_like(lsn._modulated_padded))
        lsn.backward(grad_w, grad_m, lambda_reg=0.5)
        # Re-collect params and grads (in case new tensors were created)
        params, grads = collect_params_and_grads()
        for p in params:
            label = getattr(p, '_label', None)
            # print(p)
            # print(p._grad)
            assert hasattr(p, '_grad'), f"Parameter {label or p} has no grad attribute"
            
            #assert p._grad is not None, f"Parameter {label or p} grad is None after backward()"
            #assert p._grad.shape == p.shape, f"Parameter {label or p} has incorrect grad shape: grad.shape={getattr(p._grad, 'shape', None)}, param.shape={getattr(p, 'shape', None)}"
        for i, (g, p) in enumerate(zip(grads, params)):
            if g is None:
                g = AbstractTensor.zeros_like(p)
                grads[i] = g
            label = getattr(p, '_label', None)
            #assert hasattr(g, 'shape'), f"Gradient for {label or p} has no shape attribute"
            #assert g.shape == p.shape, f"Gradient for {label or p} has incorrect shape: grad.shape={getattr(g, 'shape', None)}, param.shape={getattr(p, 'shape', None)}"
        # Optimizer returns updated tensors; copy values in-place to preserve
        # parameter identity on the tape so they remain registered.
        new_params = optimizer.step(params, grads)
        from ..abstraction import AbstractTensor as _AT
        for p, new_p in zip(params, new_params):
            _AT.copyto(p, new_p)
        if epoch % 1 == 0 or loss.item() < 1e-6:
            print(f"Epoch {epoch}: loss={loss.item():.2e}")
            # Gradient report
            for i, (p, g) in enumerate(zip(params, grads)):
                label = getattr(p, '_label', f'param_{i}')
                if g is not None:
                    try:
                        g_np = g.data if hasattr(g, 'data') else g
                        g_mean = g_np.mean() if hasattr(g_np, 'mean') else 'n/a'
                        g_norm = (g_np ** 2).sum() ** 0.5 if hasattr(g_np, '__pow__') else 'n/a'
                        print(f"  Grad {i} ({label}): mean={g_mean:.2e}, norm={g_norm:.2e}")
                    except Exception as e:
                        print(f"  Grad {i} ({label}): error reporting grad: {e}")
                else:
                    print(f"  Grad {i} ({label}): None")
        if epoch % viz_every == 0:
            print(f"  -> Exporting modular frames for epoch {epoch}...")
            for name, sample in [("input", x), ("prediction", y)]:
                img_dict = render_nd_field(np.array(sample[0, 0].data))
                img_data = img_dict.get("scatter3d") or img_dict.get("heatmap")
                fig, ax = plt.subplots(figsize=(6, 6), dpi=dpi)
                ax.imshow(img_data)
                ax.set_title(f"{name.capitalize()} @ Epoch {epoch}")
                ax.axis("off")
                fig.savefig(os.path.join(output_dir, name, f"frame_{epoch:04d}.png"))
                plt.close(fig)

            for i, (p, g) in enumerate(zip(params, grads)):
                param_label = getattr(p, '_label', f'param_{i}').replace('.', '_')
                p_data = np.array(p.data if hasattr(p, "data") else p)
                fig_p, ax_p = plt.subplots(figsize=(4, 4), dpi=dpi)
                ax_p.imshow(_normalize(p_data.reshape(p_data.shape[0], -1)), cmap="magma", aspect='auto')
                ax_p.set_title(f"Param: {param_label}\nEpoch {epoch}", fontsize=10)
                ax_p.axis("off")
                fig_p.savefig(os.path.join(output_dir, f"param_{i}_{param_label}", f"frame_{epoch:04d}.png"))
                plt.close(fig_p)

                fig_g, ax_g = plt.subplots(figsize=(4, 4), dpi=dpi)
                if g is not None:
                    g_data = np.array(g.data if hasattr(g, "data") else g)
                    g_img = _normalize(g_data.reshape(g_data.shape[0], -1))
                else:
                    g_img = np.zeros_like(p_data.reshape(p_data.shape[0], -1))
                ax_g.imshow(g_img, cmap="coolwarm", aspect='auto')
                ax_g.set_title(f"Grad: {param_label}\nEpoch {epoch}", fontsize=10)
                ax_g.axis("off")
                fig_g.savefig(os.path.join(output_dir, f"grad_{i}_{param_label}", f"frame_{epoch:04d}.png"))
                plt.close(fig_g)
        if loss.item() < 1e-6:
            print("Converged.")
            break
    # Audit: check that metric and local state network are used
    print("Metric at center voxel:", layer.laplace_package['metric']['g'][grid_shape[0]//2, grid_shape[1]//2, grid_shape[2]//2])
    if 'local_state_network' in layer.laplace_package:
        print("LocalStateNetwork parameters:", list(layer.laplace_package['local_state_network'].parameters()))
    print(f"Exported all modular frames to the '{output_dir}/' directory.")

if __name__ == "__main__":
    import argparse

    parser = argparse.ArgumentParser()
    parser.add_argument("--viz-laplace", action="store_true", help="Render Laplace isosurface")
    parser.add_argument("--laplace-threshold", type=float, help="Isosurface threshold")
    parser.add_argument("--laplace-path", type=str, help="Path to save Laplace surface image")
    parser.add_argument("--show-laplace", action="store_true", help="Display Laplace surface instead of closing")
    parser.add_argument("--viz-every", type=int, default=10, help="Visualization frequency")
    parser.add_argument("--low-entropy-every", type=int, default=25, help="Low-entropy sample frequency")
    parser.add_argument("--max-epochs", type=int, default=10000, help="Maximum training epochs")
    parser.add_argument("--output-dir", type=str, default="riemann_modular_renders", help="Root directory for output frames")
    parser.add_argument("--dpi", type=int, default=200, help="Figure resolution")
    args = parser.parse_args()

    main(
        config=build_config(),
        viz_every=args.viz_every,
        low_entropy_every=args.low_entropy_every,
        max_epochs=args.max_epochs,
        output_dir=args.output_dir,
        dpi=args.dpi,
        visualize_laplace=args.viz_laplace if args.viz_laplace else None,
        laplace_threshold=args.laplace_threshold,
        laplace_path=args.laplace_path,
        show_laplace=args.show_laplace,
    )<|MERGE_RESOLUTION|>--- conflicted
+++ resolved
@@ -423,17 +423,13 @@
         )
 
     params, _ = collect_params_and_grads()
-<<<<<<< HEAD
     # Create subdirectories for each parameter and gradient
     for i, p in enumerate(params):
         param_label = getattr(p, '_label', f'param_{i}').replace('.', '_')
         Path(os.path.join(output_dir, f"param_{i}_{param_label}")).mkdir(exist_ok=True)
         Path(os.path.join(output_dir, f"grad_{i}_{param_label}")).mkdir(exist_ok=True)
 
-    optimizer = Adam(params, lr=5e-2)
-=======
     optimizer = BPIDSGD(params, lr=5e-2)
->>>>>>> 60ff506e
     loss_fn = lambda y, t: ((y - t) ** 2).mean() * 100
     for epoch in range(1, max_epochs + 1):
         # Zero gradients for all params
