import numpy as np
from collections import defaultdict, deque
import threading

from ..abstraction import AbstractTensor
from ..abstract_nn import Linear, RectConv3d
from ..autograd import autograd

# ``LocalStateNetwork`` intentionally avoids heavyweight frameworks like
# PyTorch.  Convolutional support will be wired in once an abstract 3D
# convolution layer exists.  Until then we fall back to a simple Linear layer
# that acts on the flattened per-voxel state.
# Face Neighbors (6)
U_PLUS = 'u+'
U_MINUS = 'u-'
V_PLUS = 'v+'
V_MINUS = 'v-'
W_PLUS = 'w+'
W_MINUS = 'w-'

# Edge Neighbors (12)
U_PLUS_V_PLUS = 'u+v+'
U_PLUS_V_MINUS = 'u+v-'
U_MINUS_V_PLUS = 'u-v+'
U_MINUS_V_MINUS = 'u-v-'

U_PLUS_W_PLUS = 'u+w+'
U_PLUS_W_MINUS = 'u+w-'
U_MINUS_W_PLUS = 'u-w+'
U_MINUS_W_MINUS = 'u-w-'

V_PLUS_W_PLUS = 'v+w+'
V_PLUS_W_MINUS = 'v+w-'
V_MINUS_W_PLUS = 'v-w+'
V_MINUS_W_MINUS = 'v-w-'

# Corner Neighbors (8)
U_PLUS_V_PLUS_W_PLUS = 'u+v+w+'
U_PLUS_V_PLUS_W_MINUS = 'u+v+w-'
U_PLUS_V_MINUS_W_PLUS = 'u+v-w+'
U_PLUS_V_MINUS_W_MINUS = 'u+v-w-'

U_MINUS_V_PLUS_W_PLUS = 'u-v+w+'
U_MINUS_V_PLUS_W_MINUS = 'u-v+w-'
U_MINUS_V_MINUS_W_PLUS = 'u-v-w+'
U_MINUS_V_MINUS_W_MINUS = 'u-v-w-'


STANDARD_STENCIL = [
    U_PLUS, U_MINUS,
    V_PLUS, V_MINUS,
    W_PLUS, W_MINUS
]

EXTENDED_STENCIL = STANDARD_STENCIL + [
    U_PLUS_V_PLUS, U_PLUS_V_MINUS, U_MINUS_V_PLUS, U_MINUS_V_MINUS,
    U_PLUS_W_PLUS, U_PLUS_W_MINUS, U_MINUS_W_PLUS, U_MINUS_W_MINUS,
    V_PLUS_W_PLUS, V_PLUS_W_MINUS, V_MINUS_W_PLUS, V_MINUS_W_MINUS
]

FULL_STENCIL = EXTENDED_STENCIL + [
    U_PLUS_V_PLUS_W_PLUS, U_PLUS_V_PLUS_W_MINUS, U_PLUS_V_MINUS_W_PLUS, U_PLUS_V_MINUS_W_MINUS,
    U_MINUS_V_PLUS_W_PLUS, U_MINUS_V_PLUS_W_MINUS, U_MINUS_V_MINUS_W_PLUS, U_MINUS_V_MINUS_W_MINUS
]

LAPLACEBELTRAMI_STENCIL = [
    U_PLUS, U_MINUS, V_PLUS, V_MINUS, W_PLUS, W_MINUS,  # Face Neighbors
    U_PLUS_V_PLUS, U_PLUS_W_PLUS, V_PLUS_W_PLUS       # Cross-Term Edges
]

# Integer constants for stencil groups
INT_STANDARD_STENCIL = 1
INT_EXTENDED_STENCIL = 2
INT_FULL_STENCIL = 3
INT_LAPLACEBELTRAMI_STENCIL = 4

# Map integers to their stencil definitions
STENCIL_INT_CODES = {
    INT_STANDARD_STENCIL: STANDARD_STENCIL,
    INT_EXTENDED_STENCIL: EXTENDED_STENCIL,
    INT_FULL_STENCIL: FULL_STENCIL,
    INT_LAPLACEBELTRAMI_STENCIL: LAPLACEBELTRAMI_STENCIL
}

DEFAULT_CONFIGURATION = {
            'padded_raw': [{'func': lambda raw: raw, 'args': ['padded_raw']}],
            'weighted_padded': [{'func': lambda weighted: weighted, 'args': ['weighted_padded']}],
            'modulated_padded': [{'func': lambda modulated: modulated, 'args': ['modulated_padded']}]
        }
class LocalStateNetwork:
<<<<<<< HEAD
    def grads(self, include_structural: bool = False):
        """Return gradients corresponding to non-structural parameters by default."""
        grads = [self.g_weight_layer]
=======
    def grads(self):
        """
        Return a flat list of all gradients corresponding to parameters().
        """
        grads = [self.g_weight_layer, self.g_bias_layer]
        # If spatial_layer has grads(), include them
>>>>>>> ce8827ea
        if hasattr(self.spatial_layer, 'grads') and callable(self.spatial_layer.grads):
            try:
                grads.extend(self.spatial_layer.grads(include_structural=include_structural))
            except TypeError:
                grads.extend(self.spatial_layer.grads())
        if self.inner_state is not None and hasattr(self.inner_state, 'grads'):
            try:
                grads.extend(self.inner_state.grads(include_structural=include_structural))
            except TypeError:
                grads.extend(self.inner_state.grads())
        if not include_structural:
            tape = getattr(autograd, 'tape', None)
            if tape is not None:
                grads = [g for g in grads if not tape.is_structural(g)]
        return grads

    def zero_grad(self):
        """
        Zero all gradients for this network and submodules.
        """
        if hasattr(self.g_weight_layer, 'zero_grad'):
            self.g_weight_layer.zero_grad()
        else:
            # Clear gradient attributes without altering the underlying data
            if hasattr(self.g_weight_layer, 'grad'):
                try:
                    self.g_weight_layer.grad = None  # type: ignore[attr-defined]
                except Exception:
                    pass
            if hasattr(self.g_weight_layer, '_grad'):
                self.g_weight_layer._grad = None
        if hasattr(self.g_bias_layer, 'zero_grad'):
            self.g_bias_layer.zero_grad()
        else:
            if hasattr(self.g_bias_layer, 'grad'):
                try:
                    self.g_bias_layer.grad = None  # type: ignore[attr-defined]
                except Exception:
                    pass
            if hasattr(self.g_bias_layer, '_grad'):
                self.g_bias_layer._grad = None
        if hasattr(self.spatial_layer, 'zero_grad') and callable(self.spatial_layer.zero_grad):
            self.spatial_layer.zero_grad()
        if self.inner_state is not None and hasattr(self.inner_state, 'zero_grad'):
            self.inner_state.zero_grad()
<<<<<<< HEAD
    def parameters(self, include_all: bool = False, include_structural: bool = False):
        """Return learnable parameters, excluding structural ones by default."""
        params = [self.g_weight_layer]
=======
    def parameters(self, include_all=False):
        """Return learnable parameters, optionally filtering by gradient status.

        Args:
            include_all: If ``True`` return every parameter regardless of whether it
                received a gradient in the last backward pass.  When ``False`` (the
                default) only parameters with ``grad`` set are returned.

        Returns:
            List of parameter tensors.
        """
        params = [self.g_weight_layer, self.g_bias_layer]
        # If spatial_layer has parameters(), include them
>>>>>>> ce8827ea
        if hasattr(self.spatial_layer, 'parameters') and callable(self.spatial_layer.parameters):
            params.extend(self.spatial_layer.parameters())
        if self.inner_state is not None and hasattr(self.inner_state, 'parameters'):
            try:
                params.extend(self.inner_state.parameters(include_all=include_all, include_structural=include_structural))
            except TypeError:
                params.extend(self.inner_state.parameters(include_all))
        if not include_structural:
            tape = getattr(autograd, 'tape', None)
            if tape is not None:
                params = [p for p in params if not tape.is_structural(p)]
        if include_all:
            return params
        return [p for p in params if getattr(p, "_grad", None) is not None]
    def __init__(self, metric_tensor_func, grid_shape, switchboard_config, cache_ttl=50, custom_hooks=None, recursion_depth=0, max_depth=2, _label_prefix=None, disable_cache=True, spatial_bias=True):
        """
        A mini-network for local state management, caching, NN integration, and procedural switchboarding.

        Args:
            metric_tensor_func: Function for metric tensor computation.
            grid_shape: Shape of the local grid.
            switchboard_config: Dictionary defining procedural processing flows for desired outputs.
            cache_ttl: Time-to-live (TTL) for cached values (default: 5 iterations).
            custom_hooks: Dictionary of hooks for custom tensor metrics.
            spatial_bias: If ``True`` include bias terms in the spatial layer.
        """
        self.metric_tensor_func = metric_tensor_func
        self.grid_shape = grid_shape
        self.switchboard_config = switchboard_config
        self.cache_ttl = cache_ttl
        self.custom_hooks = custom_hooks or {}
        self.recursion_depth = recursion_depth
        self.max_depth = max_depth
        self.disable_cache = disable_cache
        self.spatial_bias = spatial_bias
        # Cache Manager
        self.state_cache = {}  # Key: hashed position, Value: (tensor, iteration_count)
        self.current_iteration = 0  # For cache freshness
        self.cache_lock = threading.Lock()
        num_parameters = 27
        # NN Integration Manager
        self.g_weight_layer = AbstractTensor.ones((3, 3, 3), dtype=AbstractTensor.float_dtype, requires_grad=True)
        autograd.tape.create_tensor_node(self.g_weight_layer)
        self.g_weight_layer._label = f"{_label_prefix+'.' if _label_prefix else ''}LocalStateNetwork.g_weight_layer"

        self.g_bias_layer = AbstractTensor.zeros((3, 3, 3), dtype=AbstractTensor.float_dtype, requires_grad=True)
        autograd.tape.create_tensor_node(self.g_bias_layer)
        self.g_bias_layer._label = f"{_label_prefix+'.' if _label_prefix else ''}LocalStateNetwork.g_bias_layer"

        self._cached_padded_raw = None
        like = AbstractTensor.zeros((1, num_parameters), dtype=AbstractTensor.float_dtype)
        if recursion_depth < max_depth - 1:
            self.spatial_layer = RectConv3d(
                num_parameters,
                num_parameters,
                kernel_size=3,
                padding=1,
                like=like,
                bias=spatial_bias,
            )
            # RectConv3d does not have learnable parameters by default, but if it did, label them here
            self.inner_state = LocalStateNetwork(
                metric_tensor_func,
                grid_shape,
                switchboard_config,
                cache_ttl=cache_ttl,
                custom_hooks=custom_hooks,
                recursion_depth=recursion_depth + 1,
                max_depth=max_depth,
                _label_prefix=f"{_label_prefix+'.' if _label_prefix else ''}LocalStateNetwork.inner_state",
                disable_cache=disable_cache,
                spatial_bias=spatial_bias,
            )
        else:
            self.spatial_layer = Linear(
                num_parameters,
                num_parameters,
                like=like,
                bias=spatial_bias,
                _label_prefix=f"{_label_prefix+'.' if _label_prefix else ''}LocalStateNetwork.spatial_layer",
            )
            self.inner_state = None

        self.nn_generators = defaultdict(deque)


    def forward(self, padded_raw):
        """
        Forward pass to compute weighted_padded and modulated_padded.

        Args:
            padded_raw: Raw state tensor of shape (B, D, H, W, 3, 3)

        Returns:
            weighted_padded: Weighted version of padded_raw.
            modulated_padded: Modulated version with convolutional adjustment.
        """
        if len(padded_raw.shape) == 6:
            padded_raw = padded_raw.unsqueeze(0)

        self._cached_padded_raw = padded_raw

        B, D, H, W, _, _, _ = padded_raw.shape


        g_weight_layer = self.g_weight_layer.reshape((1, 1, 1, 1, 3, 3, 3))
        g_bias_layer = self.g_bias_layer.reshape((1, 1, 1, 1, 3, 3, 3))

        weighted_padded = padded_raw * g_weight_layer + g_bias_layer

        padded_view = padded_raw.reshape((B, D, H, W, -1))

        if isinstance(self.spatial_layer, RectConv3d):
            padded_view = padded_view.transpose(1, 4)
            padded_view = padded_view.transpose(2, 4)
            padded_view = padded_view.transpose(3, 4)
            modulated = self.spatial_layer.forward(padded_view)
            modulated = modulated.transpose(3, 4)
            modulated = modulated.transpose(2, 4)
            modulated = modulated.transpose(1, 4)
            modulated = modulated.reshape((B, D, H, W, -1))
        else:
            flat_view = padded_view.reshape((-1, padded_view.shape[-1]))
            modulated = self.spatial_layer.forward(flat_view)
            modulated = modulated.reshape((B, D, H, W, -1))

        modulated_padded = modulated.reshape((B, D, H, W, 3, 3, 3))

        if self.inner_state is not None:
            _, modulated_padded = self.inner_state.forward(modulated_padded)

        return weighted_padded, modulated_padded

    def backward(self, grad_weighted_padded, grad_modulated_padded):
        """Backward pass for ``LocalStateNetwork``.

        Args:
            grad_weighted_padded: Gradient from the weighted branch.
            grad_modulated_padded: Gradient from the modulated branch.

        Returns:
            Gradient with respect to the original ``padded_raw`` input.
        """
        if self._cached_padded_raw is None:
            raise RuntimeError("LocalStateNetwork.backward called before forward")

        padded_raw = self._cached_padded_raw
        B, D, H, W, _, _, _ = padded_raw.shape

        # Gradient through weight layer
        g_weight_layer = self.g_weight_layer.reshape((1, 1, 1, 1, 3, 3, 3))
        grad_from_weight = grad_weighted_padded * g_weight_layer

        # Accumulate gradients for g_weight_layer and g_bias_layer
        grad_weight = (grad_weighted_padded * padded_raw).sum(dim=(0, 1, 2, 3))
        if getattr(self.g_weight_layer, "_grad", None) is None:
            self.g_weight_layer._grad = grad_weight
        else:
            self.g_weight_layer._grad = self.g_weight_layer._grad + grad_weight

        grad_bias = grad_weighted_padded.sum(dim=(0, 1, 2, 3))
        if getattr(self.g_bias_layer, "_grad", None) is None:
            self.g_bias_layer._grad = grad_bias
        else:
            self.g_bias_layer._grad = self.g_bias_layer._grad + grad_bias

        # Propagate through any inner state network
        grad_mod = grad_modulated_padded
        if self.inner_state is not None:
            zero = grad_mod * 0
            grad_mod = self.inner_state.backward(zero, grad_mod)

        grad_mod = grad_mod.reshape((B, D, H, W, -1))

        # Backward through spatial layer
        if isinstance(self.spatial_layer, RectConv3d):
            grad_mod = grad_mod.transpose(1, 4)
            grad_mod = grad_mod.transpose(2, 4)
            grad_mod = grad_mod.transpose(3, 4)
            grad_padded_view = self.spatial_layer.backward(grad_mod)
            grad_padded_view = grad_padded_view.transpose(3, 4)
            grad_padded_view = grad_padded_view.transpose(2, 4)
            grad_padded_view = grad_padded_view.transpose(1, 4)
            grad_from_mod = grad_padded_view.reshape((B, D, H, W, 3, 3, 3))
        else:
            flat_grad = grad_mod.reshape((-1, grad_mod.shape[-1]))
            grad_flat_in = self.spatial_layer.backward(flat_grad)
            grad_from_mod = grad_flat_in.reshape((B, D, H, W, 3, 3, 3))

        grad_input = grad_from_weight + grad_from_mod

        # Clear cached tensors
        self._cached_padded_raw = None

        return grad_input
    # --------- CACHE MANAGER --------- #
    def check_or_compute(self, pos_hash, *inputs):
        """
        Check the cache for existing data or compute it if stale/missing.
        """
        if self.disable_cache:
            return self.metric_tensor_func(*inputs)
        with self.cache_lock:
            if pos_hash in self.state_cache:
                value, timestamp = self.state_cache[pos_hash]
                if self.current_iteration - timestamp < self.cache_ttl:
                    return value
            value = self.metric_tensor_func(*inputs)
            self.state_cache[pos_hash] = (value, self.current_iteration)
            return value

    def update_metric_function(self, new_metric_tensor_func):
        """
        Update the metric tensor function used by the local state network.
        """
        self.metric_tensor_func = new_metric_tensor_func
        with self.cache_lock:
            self.state_cache.clear()

    def update_iteration(self):
        """Increment the iteration for cache freshness checks."""
        with self.cache_lock:
            self.current_iteration += 1

    # --------- NN INTEGRATION MANAGER --------- #
    def get_nn_output(self, process_id, state_tensor):
        """
        Generator-based asynchronous NN computation.
        """
        flattened_input = state_tensor.view(-1)
        weight_output = (
            self.g_weight_layer.unsqueeze(-1).unsqueeze(-1) * state_tensor
            + self.g_bias_layer.unsqueeze(-1).unsqueeze(-1)
        )
        spatial_output = self.spatial_layer(flattened_input).view(state_tensor.shape)

        self.nn_generators[process_id].append(weight_output)
        yield weight_output

        self.nn_generators[process_id].append(spatial_output)
        yield spatial_output

    def fetch_nn_output(self, process_id):
        """
        Retrieve available NN outputs asynchronously.
        """
        while self.nn_generators[process_id]:
            yield self.nn_generators[process_id].popleft()

    # --------- SWITCHBOARD --------- #
    def compute_value(self, target_param, inputs, dependencies):
        """
        Compute a desired value using the switchboard configuration.
        """
        steps = self.switchboard_config.get(target_param, [])
        current_value = None

        for step in steps:
            func, args = step['func'], step['args']
            current_value = func(*[inputs.get(arg, dependencies.get(arg)) for arg in args])
        return current_value

    # --------- MAIN CALL FUNCTION --------- #
    def __call__(self, grid_u, grid_v, grid_w, partials, additional_params=None):
        """
        Compute tensors for the current local state.

        Args:
            grid_u, grid_v, grid_w: Grid coordinates.
            partials: Spatial partial derivatives.
            additional_params: Dictionary for tension, density, etc.

        Returns:
            Dictionary of tensors: 'padded_raw', 'weighted_padded', 'modulated_padded'.
        """
        # Cache check for precomputed metric tensors
        pos_hash = hash((grid_u.sum().item(), grid_v.sum().item(), grid_w.sum().item()))
        g_ij, g_inv, det_g = self.check_or_compute(pos_hash, grid_u, grid_v, grid_w, *partials)

        # Grid shape before the 3x3 matrices
        grid_shape = g_ij.shape[:-2]


        # Step 1: Initialize padded_raw
        padded_raw = AbstractTensor.zeros((*grid_shape, 3, 3, 3))

        # Handle tension and density
        if additional_params is None:
            additional_params = {}

        tension = additional_params.get('tension', AbstractTensor.ones(grid_shape))
        if callable(tension):
            tension = tension(grid_u, grid_v, grid_w)

        density = additional_params.get('density', AbstractTensor.ones(grid_shape))
        if callable(density):
            density = density(grid_u, grid_v, grid_w)

        # Place g_ij (metric tensor) and g_inv (inverse metric tensor)
        padded_raw[..., 0, :, :] = g_ij[...,:,:]
        padded_raw[..., 1, :, :] = g_inv[...,:,:]

        # Place det_g (determinant) and additional parameters in diagonal of third 3x3 slot
        padded_raw[..., 2, 0, 0] = det_g
        padded_raw[..., 2, 1, 1] = tension
        padded_raw[..., 2, 2, 2] = density
        # Assign stencil constant dynamically (defaulting to STANDARD_STENCIL)
        default_stencil = INT_STANDARD_STENCIL if additional_params is None else additional_params.get("default_stencil", INT_STANDARD_STENCIL)
        stencil_map = AbstractTensor.full(grid_u.shape, float(default_stencil))
        padded_raw[..., 2, 0, 1] = stencil_map

        
        
        # Step 2: Apply custom hooks for extra state data
        for (i, j), hook_fn in self.custom_hooks.items():
            padded_raw[..., i, j] = hook_fn(grid_u, grid_v, grid_w, partials, additional_params)

        # Step 3: Forward pass through the network
        weighted_padded, modulated_padded = self.forward(padded_raw)

        # Step 4: Return outputs
        return {
            'padded_raw': padded_raw,
            'weighted_padded': weighted_padded,
            'modulated_padded': modulated_padded
        }




# Example Switchboard Configuration
switchboard_config = {
    'padded_raw': [{'func': lambda raw: raw, 'args': ['padded_raw']}],
    'weighted_padded': [{'func': lambda weighted: weighted, 'args': ['weighted_padded']}],
    'modulated_padded': [{'func': lambda modulated: modulated, 'args': ['modulated_padded']}]
}<|MERGE_RESOLUTION|>--- conflicted
+++ resolved
@@ -88,18 +88,10 @@
             'modulated_padded': [{'func': lambda modulated: modulated, 'args': ['modulated_padded']}]
         }
 class LocalStateNetwork:
-<<<<<<< HEAD
     def grads(self, include_structural: bool = False):
         """Return gradients corresponding to non-structural parameters by default."""
-        grads = [self.g_weight_layer]
-=======
-    def grads(self):
-        """
-        Return a flat list of all gradients corresponding to parameters().
-        """
         grads = [self.g_weight_layer, self.g_bias_layer]
         # If spatial_layer has grads(), include them
->>>>>>> ce8827ea
         if hasattr(self.spatial_layer, 'grads') and callable(self.spatial_layer.grads):
             try:
                 grads.extend(self.spatial_layer.grads(include_structural=include_structural))
@@ -145,13 +137,9 @@
             self.spatial_layer.zero_grad()
         if self.inner_state is not None and hasattr(self.inner_state, 'zero_grad'):
             self.inner_state.zero_grad()
-<<<<<<< HEAD
     def parameters(self, include_all: bool = False, include_structural: bool = False):
-        """Return learnable parameters, excluding structural ones by default."""
-        params = [self.g_weight_layer]
-=======
-    def parameters(self, include_all=False):
-        """Return learnable parameters, optionally filtering by gradient status.
+        """Return learnable parameters, excluding structural ones by default.
+        optionally filtering by gradient status.
 
         Args:
             include_all: If ``True`` return every parameter regardless of whether it
@@ -163,7 +151,7 @@
         """
         params = [self.g_weight_layer, self.g_bias_layer]
         # If spatial_layer has parameters(), include them
->>>>>>> ce8827ea
+
         if hasattr(self.spatial_layer, 'parameters') and callable(self.spatial_layer.parameters):
             params.extend(self.spatial_layer.parameters())
         if self.inner_state is not None and hasattr(self.inner_state, 'parameters'):
