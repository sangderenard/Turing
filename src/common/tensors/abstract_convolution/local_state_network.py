--- conflicted
+++ resolved
@@ -522,7 +522,7 @@
             else:
                 self.g_weight_layer._grad = self.g_weight_layer._grad + lambda_reg * reg_grad
 
-<<<<<<< HEAD
+
         # Propagate through any inner state network
         grad_mod = grad_modulated_padded
         if self.inner_state is not None:
@@ -552,10 +552,7 @@
             grad_from_mod = grad_flat_in.reshape((B, D, H, W, 3, 3, 3))
 
         grad_input = grad_from_weight + grad_from_mod
-=======
-        # Gradient with respect to the original padded_raw
-        grad_input = total_grad * g_weight_layer
->>>>>>> 9706fa30
+
 
         # Clear cached tensors
         self._cached_padded_raw = None
